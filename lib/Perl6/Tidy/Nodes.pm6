--- conflicted
+++ resolved
@@ -720,12 +720,16 @@
 				)
 			)
 		}
+		if self.assert-Str( $parsed ) {
+			return self.bless( :name( $parsed.Str ) )
+		}
 		die self.new-term
 	}
 	method is-valid( Mu $parsed ) returns Bool {
 		self.trace;
 		return True if self.assert-hash-keys( $parsed, [< sym >] )
 			and _Sym.is-valid( $parsed.hash.<sym> );
+		return True if self.assert-Str( $parsed );
 		die self.new-term
 	}
 }
@@ -6416,17 +6420,12 @@
 			and _E1.is-valid( $parsed.hash.<e1> )
 			and _E2.is-valid( $parsed.hash.<e2> )
 			and _E3.is-valid( $parsed.hash.<e3> );
-<<<<<<< HEAD
 		return if self.assert-hash-keys( $parsed, [< pblock sym EXPR wu >] )
 			and _PBlock.is-valid( $parsed.hash.<pblock> )
 			and _Sym.is-valid( $parsed.hash.<sym> )
 			and _EXPR.is-valid( $parsed.hash.<EXPR> )
 			and _Wu.is-valid( $parsed.hash.<wu> );
 		return True if self.assert-hash-keys( $parsed, [< doc sym module_name >] )
-=======
-		return True if self.assert-hash-keys( $parsed,
-				[< doc sym module_name >] )
->>>>>>> 0ba5b524
 			and _Doc.is-valid( $parsed.hash.<doc> )
 			and _Sym.is-valid( $parsed.hash.<sym> )
 			and _ModuleName.is-valid( $parsed.hash.<module_name> );
