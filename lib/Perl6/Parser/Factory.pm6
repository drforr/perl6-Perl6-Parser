=begin pod

=begin NAME

Perl6::Parser::Factory - Builds client-ready Perl 6 data tree

=end NAME

=begin DESCRIPTION

Generates the complete tree of Perl6-ready objects, shielding the client from the ugly details of the internal L<nqp> representation of the object. None of the elements, hash values or children should have L<NQPMatch> objects associated with them, as trying to view them can cause nasty crashes.

The child classes are described below, and have what's hopefully a reasonable hierarchy of entries. The root is a L<Perl6::Element>, and everything genrated by the factory is a subclass of that.

Read on for a breadth-first survey of the objects, but below is a brief summary.

L<Perl6::Element>
    L<...>
    L<...>
    L<Perl6::Number>
        L<Perl6::Number::Binary>
        L<Perl6::Number::Decimal>
        L<Perl6::Number::Octal>
        L<Perl6::Number::Hexadecimal>
        L<Perl6::Number::Radix>
    L<Perl6::Variable>
	    L<Perl6::Variable::Scalar>
	        L<Perl6::Variable::Scalar::Dynamic>
	        L<Perl6::Variable::Scalar::Contextualizer>
                L<...>
	    L<Perl6::Variable::Hash>
	    L<Perl6::Variable::Array>
	    L<Perl6::Variable::Callable>

=end DESCRIPTION

=begin CLASSES

=item L<Perl6::Element>

The root of the object hierarchy.

This hierarchy is mostly for the clients' convenience, so that they can safely ignore the fact that an object is actually a L<Perl6::Number::Complex::Radix::FloatingPoint> when all they really want to know is that it's a L<Perl6::Number>.

It'll eventually have a bunch of useful methods attached to it, but for the moment ... well, it doesn't actually exist.

=cut

=item L<Perl6::Number>

All numbers, whether decimal, rational, radix-32 or complex, fall under this class. You should be able to compare C<$x> to L<Perl6::Number> to do a quick check. Under this lies the teeming complexity of the full Perl 6 numeric lattice.

Binary, octal, hex and radix numbers have an additional C<$.headless> attribute, which gives you the binary value without the leading C<0b>. Radix numbers (C<:13(19a)>) have an additional C<$.radix> attribute specifying the radix, and its C<$.headless> attribute works as you'd expect, delivering C<'19a'> without the surrounding C<':13(..)'>.

Imaginary numbers have an alternative C<$.tailless> attribute which gives you the decimal value without the trailing C<i> marker.

Rather than spelling out a huge list, here's how the hierarchy looks:

L<Perl6::Number>
    L<Perl6::Number::Binary>
    L<Perl6::Number::Octal>
    L<Perl6::Number::Decimal>
        L<Perl6::Number::Decimal::FloatingPoint>
    L<Perl6::Number::Hexadecimal>
    L<Perl6::Number::Radix>
    L<Perl6::Number::Imaginary>

There likely won't be a L<Perl6::Number::Complex>. While it's relatively easy to figure out that C<my $z = 3+2i;> is a complex number, who's to say what the intet behind C<my $z = 3*$a+2i> is, or a more complex high-order polynomial. Best to just assert that C<2i> is an imaginary number, and leave it to the client to form the proper interpretation.

=cut

=item L<Perl6::Variable>

The catch-all for Perl 6 variable types.

Scalar, Hash, Array and Callable subtypes have C<$.headless> attributes with the variable's name minus the sigil and optional twigil. They also all have C<$.sigil> which keeps the sigil C<$> etc., and C<$.twigil> optionally for the classes that have twigils.

L<Perl6::Variable>
    L<Perl6::Variable::Scalar>
        L<Perl6::Variable::Scalar::Dynamic>
        L<Perl6::Variable::Scalar::CompileTime>
        L<Perl6::Variable::Scalar::MatchIndex>
        L<Perl6::Variable::Scalar::Positional>
        L<Perl6::Variable::Scalar::Named>
        L<Perl6::Variable::Scalar::Pod>
        L<Perl6::Variable::Scalar::SubLanguage>
        L<Perl6::Variable::Scalar::Contextualizer>
    L<Perl6::Variable::Hash>
        (and the same subtypes)
    L<Perl6::Variable::Array>
        (and the same subtypes)
    L<Perl6::Variable::Callable>
        (and the same subtypes)

=cut

=item L<Perl6::Variable::Scalar::Contextualizer>

Children: L<Perl6::Variable::Scalar::Contextualizer> and so forth.

(a side note - These really should be L<Perl6::Variable::Scalar::Contextualizer>, but that would mean that these were both a Leaf (from the parent L<Perl6::Variable::Scalar> and Branching because they have children). Resolving this would mean removing the L<Perl6::Leaf> role from the L<Perl6::Variable::Scalar> class, which means that I either have to create a longer class name for L<Perl6::Variable::JustAPlainScalarVariable> or manually add the L<Perl6::Leaf>'s contents to the L<Perl6::Variable::Scalar>, and forget to update it when I change my mind in a few weeks' time about what L<Perl6::Leaf> does. Adding a separate class for this seems the lesser of two evils, especially given how often they'll appear in "real world" code.)

=cut

=item L<Perl6::Sir-Not-Appearing-In-This-Statement>

By way of caveat: If you stick to the APIs mentioned in the documentation, you should never deal with objects in this class. Ever. If you see this, you're probably debugging internals of this module, and if you're not, please send the author a snippet of code B<and> the associated Perl 6 code that replicates it.

While you should stick to the published APIs, there are of course times when you need to get your proverbial hands dirty. Read on if you want the scoop.

Your humble author has gone to a great deal of trouble to assure that every character of user code is parsed and represented in some fashion, and the internals keep track of the text down to the by..chara...glyph level. More to the point, each Perl6::Parser element has its own start and end point.

The internal method C<check-tree> does a B<rigorous> check of the entire parse tree, at least while self-tests are runnin. Relevant to the discussion at hand are two things: Checking that each element has exactly the number of glyphs that its start and end claim that it has, and checking that each element exactly overlaps its neighbos, with no gaps.

Look at a sample contrived here-doc:

    # It starts
    #   V-- here. V--- But does it end here?
    say Q:to[_END_]; say 2 +
        First line
        _END_
    #   ^--- Wait, it ends here, in the *middle* of the next statement.
    5;

While a contrived example, it'll do to make my points. The first rule the internals assert is that tokens start at glyph X and end at glyph Y. Here-docs break that rule right off the bat. They start at the C<Q:to[_END_]>, skip a bunch of glyphs ahead, then stop at the terninal C<_END_> several lines later.

So, B<internally>, here-docs start at the C<Q> of C<Q:to[_END_]> and end at the closing C<]> of C<Q:to[_END_]>. Any other text that it might have is stored somewhere that the self-test algorithm won't find it. So if you're probing the L<Here-Doc> class for its text directly (which the author disrecommends), you won't find it all there.

There also can't be any gaps between two tokens, and again, here-docs break that rule. If we take it at face value, C<Q:to[_END_]> and C<First line.._END_> are two separate tokens, simply because there's an intervening 'say 2', which (to make matters worse) is in a different L<Perl6::Statement>.

Now L<Perl6::Sir-Not-Appearing-In-This-Statement> comes into play. Since tokens can only be a single block of text, we can't have both the C<Q:to[_END_]> and C<First line> be in the same token; and if we did break them up (which we do), they can't be the same class, because we'd end up with multiple heredocs later on when parsing.

So our single here-doc internally becomes two elements. First comes the official L<Perl6::String> element, which you can query to get the delimiter (C<_END_>), full text (C<Q:to[_END_]>\nFirst line\n_END_> and the body text, C<First line>.

Later on, we run across the actual body of the here-doc, and rather than fiddling with the validation algorithms, we drop in L<Sir-Not-Appearing-In-This-Statement>, a "token" that doesn't exist. It has the bounds of the C<First line\n_END_> text, so that it appears for our validation algorithm. But it's special-cased to not appear in the C<dump-tree> method, or anything that deals with L<Perl6::Statement>s because while B<syntactically> it's in a statement's boundary, it's not B<semantically> part of the statement it "appears" in.

Whew. If you're doing manipulation of statements, B<now> hopefully you'll see why the author recommends sticking to the methods in the API. Eventually this little kink may get ironed out and here-docs may be relegated to a special case somewhere, but not today.

=cut

=end CLASSES

=begin ROLES

=item L<Perl6::Node>

Purely a virtual role. Client-facing classes use this to require the C<Str()> functionality of the rest of the classes in the system.

=cut

=item Perl6::Leaf

Represents things such as numbers that are a token unto themselves.

Classes such as C<Perl6::Number> and C<Perl6::Quote> mix in this role in order to declare that they represent stand-alone tokens. Any class that uses this can expect a C<$.content> member to contain the full text of the token, whether it be a variable such as C<$a> or a 50-line heredoc string.

Classes can have custom attributes such as a number's radix value, or a string's delimiters, but they'll always have a C<$.content> value.

=cut

=item Perl6::Branch

Represents things such as lists and circumfix operators that have children.

Anything that's not a C<Perl6::Leaf> wil have this role mixed in, and provide a C<@.child> accessor to get at, say, elements in a list or the expressions in a standalone subroutine.

Child elements aren't restricted to leaves, because a document is a tree the C<@.child> elements can be anything, even including the class itself. Although not the object itself, to avoid recursive loops.

=cut

=end ROLES

=begin DEVELOPER_NOTES

Just to keep the hierarchy reasonably clean, classes do only the preprocessing necessary to generate the C<:content()> attribute. Everything else is done by methods. See L<Perl6::PackageName> and the L<Perl6::Variable> hierarchy for examples.

=end DEVELOPER_NOTES

=begin DEBUGGING_NOTES

Should you brave the internals in search of a missing term, the first thing you should probably do is get an idea of what your parse tree looks like with the C<.dump> method. After that, you should be aware that C<.dump> only displays keys that actually have content, so there may be other keys that are merely defined. Those go in the third argument of C<.assert-hash-keys>.


=end DEBUGGING_NOTES

=end pod

class Perl6::Element {
	has Int $.from is required;
	has Int $.to is required;
	has $.factory-line-number; # Purely a debugging aid.
}

role Matchable {

	method from-match( Mu $p ) returns Perl6::Element {
		self.bless(
			:factory-line-number( callframe(1).line ),
			:from( $p.from ),
			:to( $p.to ),
			:content( $p.Str )
		)
	}

	method from-match-trimmed( Mu $p ) returns Perl6::Element {
		$p.Str ~~ m{ ^ ( \s* ) ( .+? ) ( \s* ) $ };
		my Int $left-margin = $0.Str.chars;
		my Int $right-margin = $2.Str.chars;
		self.bless(
			:factory-line-number( callframe(1).line ),
			:from( $left-margin + $p.from  ),
			:to( $p.to - $right-margin ),
			:content( $1.Str )
		)
	}

	method from-int( Int $from, Str $str ) returns Perl6::Element {
		self.bless(
			:factory-line-number( callframe(1).line ),
			:from( $from ),
			:to( $from + $str.chars ),
			:content( $str )
		)
	}
}

role Child {
	has Perl6::Element @.child;
}

role Branching does Child {
	method to-string returns Str {
		join( '', map { .to-string( ) }, @.child )
	}
}

role Token {
	has Str $.content is required;

	method to-string returns Str {
		~$.content
	}
}

class Perl6::Structural {
	also is Perl6::Element;
}

# Semicolons should only occur at statement boundaries.
# So they're only generated in the _statement handler.
#
class Perl6::Semicolon does Token {
	also is Perl6::Structural;
	also does Matchable;
}

# Generic balanced character
class Perl6::Balanced {
	also is Perl6::Structural;

	method from-int( Int $from, Str $str ) returns Perl6::Element {
		self.bless(
			:factory-line-number( callframe(1).line ),
			:from( $from ),
			:to( $from + $str.chars ),
			:content( $str )
		)
	}
}
class Perl6::Balanced::Enter does Token {
	also is Perl6::Balanced;
}
class Perl6::Balanced::Exit does Token {
	also is Perl6::Balanced;
}

role MatchingBalanced {

	method from-match( Mu $p, @child ) returns Perl6::Element {
		my Perl6::Element @_child;
		$p.Str ~~ m{ ^ (.) .* (.) $ };
		@_child.append(
			Perl6::Balanced::Enter.from-int( $p.from, $0.Str )
		);
		@_child.append( @child );
		@_child.append(
			Perl6::Balanced::Exit.from-int(
				$p.to - $1.Str.chars,
				$1.Str
			)
		);
		self.bless(
			:factory-line-number( callframe(1).line ),
			:from( $p.from ),
			:to( $p.to ),
			:child( @_child )
		)
	}

	method from-int( Int $from, Str $str, @child ) returns Perl6::Element {
		my Perl6::Element @_child;
		$str ~~ m{ ^ (.) .* (.) $ };
		@_child.append(
			Perl6::Balanced::Enter.from-int( $from, $0.Str )
		);
		@_child.append( @child );
		@_child.append(
			Perl6::Balanced::Exit.from-int(
				$from + $str.chars - 1,
				$1.Str
			)
		);
		self.bless(
			:factory-line-number( callframe(1).line ),
			:from( $from ),
			:to( $from + $str.chars ),
			:child( @_child )
		)
	}
}

class Perl6::Operator {
	also is Perl6::Element;
	also does Matchable;

	method from-sample( Mu $p, Str $token ) returns Perl6::Element {
		$p.Str ~~ m{ ($token) };
		my Int $left-margin = $0.from;
		self.bless(
			:factory-line-number( callframe(1).line ),
			:from( $left-margin + $p.from ),
			:to( $left-margin + $p.from + $token.chars ),
			:content( $token )
		)
	}
}
class Perl6::Operator::Hyper does Branching {
	also is Perl6::Operator;
}
class Perl6::Operator::Prefix does Token {
	also is Perl6::Operator;
}
class Perl6::Operator::Infix does Token {
	also is Perl6::Operator;
}
class Perl6::Operator::Postfix does Token {
	also is Perl6::Operator;
}
class Perl6::Operator::Circumfix does Branching {
	also is Perl6::Operator;
	also does MatchingBalanced;

	method from-delims( Mu $p, Str $front, Str $back, @child ) returns Perl6::Element {
		my Perl6::Element @_child;
		@_child.append(
			Perl6::Balanced::Enter.from-int( $p.from, $front )
		);
		@_child.append( @child );
		@_child.append(
			Perl6::Balanced::Exit.from-int(
				$p.to - $back.chars,
				$back
			)
		);
		self.bless(
			:factory-line-number( callframe(1).line ),
			:from( $p.from ),
			:to( $p.to ),
			:child( @_child )
		)
	}
}
class Perl6::Operator::PostCircumfix does Branching {
	also is Perl6::Operator;
	also does MatchingBalanced;

	method from-delims( Mu $p, Str $front, Str $back, @child ) returns Perl6::Element {
		my Perl6::Element @_child;
		@_child.append(
			Perl6::Balanced::Enter.from-int( $p.from, $front )
		);
		@_child.append( @child );
		@_child.append(
			Perl6::Balanced::Exit.from-int(
				$p.to - $back.chars,
				$back
			)
		);
		self.bless(
			:factory-line-number( callframe(1).line ),
			:from( $p.from ),
			:to( $p.to ),
			:child( @_child )
		)
	}
}

class Perl6::WS does Token {
	also is Perl6::Element;
	also does Matchable;
}

class Perl6::Comment does Token {
	also is Perl6::Element;
	also does Matchable;
}

class Perl6::Document does Branching {
	also is Perl6::Element;

	method from-list( Perl6::Element @child ) returns Perl6::Element {
		if @child {
			self.bless(
				:from( @child[0].from ),
				:to( @child[*-1].to ),
				:child( @child )
			);
		}
		else {
			self.bless(
				:from( 0 ),
				:to( 0 ),
				:child( @child )
			);
		}
	}
}

# If you have any curiosity about this, please search for /Sir-Not in the
# docs. This workaround may be gone by the time you read about this class,
# and if so, I'm glad.
#
class Perl6::Sir-Not-Appearing-In-This-Statement {
	also is Perl6::Element;
	has $.content; # XXX because it's not quite a token.

	method to-string returns Str {
		~$.content
	}
}

class Perl6::Statement does Branching {
	also is Perl6::Element;

	method from-list( Perl6::Element @child ) returns Perl6::Element {
		self.bless(
			:factory-line-number( callframe(1).line ),
			:from( @child[0].from ),
			:to( @child[*-1].to ),
			:child( @child )
		)
	}
}

role Prefixed {
	method headless returns Str {
		$.content ~~ m{ 0 <[bdox]> (.+) };
		$0
	}
}

# And now for the most basic tokens...
#
class Perl6::Number does Token {
	also is Perl6::Element;
	also does Matchable;
}
class Perl6::Number::Binary does Prefixed {
	also is Perl6::Number;
}
class Perl6::Number::Octal does Prefixed {
	also is Perl6::Number;
}
class Perl6::Number::Decimal {
	also is Perl6::Number;
}
class Perl6::Number::Decimal::Explicit does Prefixed {
	also is Perl6::Number::Decimal;
}
class Perl6::Number::Hexadecimal does Prefixed {
	also is Perl6::Number;
}
class Perl6::NotANumber is Token {
	also is Perl6::Element;
	also does Matchable;
}
class Perl6::Infinity is Token {
	also is Perl6::Element;
	also does Matchable;
}
class Perl6::Number::Radix {
	also is Perl6::Number;
}
class Perl6::Number::FloatingPoint {
	also is Perl6::Number;
}

class Perl6::String does Branching {
	also is Perl6::Element;
	also does MatchingBalanced;

	has Str @.adverb;
	has Str $.here-doc;
}
class Perl6::String::Body does Token {
	also is Perl6::String;
	also does Matchable;
}
class Perl6::String::WordQuoting {
	also is Perl6::String;
	also does MatchingBalanced;
}
class Perl6::String::WordQuoting::QuoteProtection {
	also is Perl6::String::WordQuoting;
}
class Perl6::String::Interpolation {
	also is Perl6::String;
}
class Perl6::String::Interpolation::Shell {
	also is Perl6::String::Interpolation;
}
class Perl6::String::Interpolation::WordQuoting {
	also is Perl6::String::Interpolation;
}
class Perl6::String::Interpolation::WordQuoting::QuoteProtection {
	also is Perl6::String::Interpolation::WordQuoting;
}
class Perl6::String::Shell {
	also is Perl6::String;
}
class Perl6::String::Escaping {
	also is Perl6::String;
}
class Perl6::String::Literal {
	also is Perl6::String;
}
class Perl6::String::Literal::WordQuoting {
	also is Perl6::String::Literal;
}
class Perl6::String::Literal::Shell {
	also is Perl6::String::Literal;
}

class Perl6::Regex does Branching {
	also is Perl6::Element;
	also does MatchingBalanced;

	has Str @.adverb;
}

class Perl6::Bareword does Token {
	also is Perl6::Element;
	also does Matchable;
}
class Perl6::Adverb does Token {
	also is Perl6::Element;
	also does Matchable;
}
class Perl6::PackageName does Token {
	also is Perl6::Element;
	also does Matchable;

	method namespaces returns Str {
		$.content.split( '::' )
	}
}
class Perl6::ColonBareword does Token {
	also is Perl6::Bareword;
}
class Perl6::Block does Branching {
	also is Perl6::Element;
	also does MatchingBalanced;
}

class Perl6::Variable {
	also is Perl6::Element;
	also does Matchable;

	method headless returns Str {
		$.content ~~ m{ <[$%@&]> <[*!?<^:=~]>? (.+) };
		$0
	}
}
class Perl6::Variable::Scalar does Token {
	also is Perl6::Variable;
	has Str $.sigil = Q{$};
}
class Perl6::Variable::Scalar::Contextualizer does Token does Child {
	also is Perl6::Variable;
	has Str $.sigil = Q{$};
}
class Perl6::Variable::Scalar::Dynamic {
	also is Perl6::Variable::Scalar;
	has Str $.twigil = Q{*};
}
class Perl6::Variable::Scalar::Attribute {
	also is Perl6::Variable::Scalar;
	has Str $.twigil = Q{!};
}
class Perl6::Variable::Scalar::Accessor {
	also is Perl6::Variable::Scalar;
	has Str $.twigil = Q{.};
}
class Perl6::Variable::Scalar::CompileTime {
	also is Perl6::Variable::Scalar;
	has Str $.twigil = Q{?};
}
class Perl6::Variable::Scalar::MatchIndex {
	also is Perl6::Variable::Scalar;
	has Str $.twigil = Q{<};
}
class Perl6::Variable::Scalar::Positional {
	also is Perl6::Variable::Scalar;
	has Str $.twigil = Q{^};
}
class Perl6::Variable::Scalar::Named {
	also is Perl6::Variable::Scalar;
	has Str $.twigil = Q{:};
}
class Perl6::Variable::Scalar::Pod {
	also is Perl6::Variable::Scalar;
	has Str $.twigil = Q{=};
}
class Perl6::Variable::Scalar::SubLanguage {
	also is Perl6::Variable::Scalar;
	has Str $.twigil = Q{~};
}
class Perl6::Variable::Array does Token {
	also is Perl6::Variable;
	has Str $.sigil = Q{@};
}
class Perl6::Variable::Array::Dynamic {
	also is Perl6::Variable::Array;
	has Str $.twigil = Q{*};
}
class Perl6::Variable::Array::Attribute {
	also is Perl6::Variable::Array;
	has Str $.twigil = Q{!};
}
class Perl6::Variable::Array::Accessor {
	also is Perl6::Variable::Array;
	has Str $.twigil = Q{.};
}
class Perl6::Variable::Array::CompileTime {
	also is Perl6::Variable::Array;
	has Str $.twigil = Q{?};
}
class Perl6::Variable::Array::MatchIndex {
	also is Perl6::Variable::Array;
	has Str $.twigil = Q{<};
}
class Perl6::Variable::Array::Positional {
	also is Perl6::Variable::Array;
	has Str $.twigil = Q{^};
}
class Perl6::Variable::Array::Named {
	also is Perl6::Variable::Array;
	has Str $.twigil = Q{:};
}
class Perl6::Variable::Array::Pod {
	also is Perl6::Variable::Array;
	has Str $.twigil = Q{=};
}
class Perl6::Variable::Array::SubLanguage {
	also is Perl6::Variable::Array;
	has Str $.twigil = Q{~};
}
class Perl6::Variable::Hash does Token {
	also is Perl6::Variable;
	has Str $.sigil = Q{%};
}
class Perl6::Variable::Hash::Dynamic {
	also is Perl6::Variable::Hash;
	has Str $.twigil = Q{*};
}
class Perl6::Variable::Hash::Attribute {
	also is Perl6::Variable::Hash;
	has Str $.twigil = Q{!};
}
class Perl6::Variable::Hash::Accessor {
	also is Perl6::Variable::Hash;
	has Str $.twigil = Q{.};
}
class Perl6::Variable::Hash::CompileTime {
	also is Perl6::Variable::Hash;
	has Str $.twigil = Q{?};
}
class Perl6::Variable::Hash::MatchIndex {
	also is Perl6::Variable::Hash;
	has Str $.twigil = Q{<};
}
class Perl6::Variable::Hash::Positional {
	also is Perl6::Variable::Hash;
	has Str $.twigil = Q{^};
}
class Perl6::Variable::Hash::Named {
	also is Perl6::Variable::Hash;
	has Str $.twigil = Q{:};
}
class Perl6::Variable::Hash::Pod {
	also is Perl6::Variable::Hash;
	has Str $.twigil = Q{=};
}
class Perl6::Variable::Hash::SubLanguage {
	also is Perl6::Variable::Hash;
	has Str $.twigil = Q{~};
}
class Perl6::Variable::Callable does Token {
	also is Perl6::Variable;
	has Str $.sigil = Q{&};
}
class Perl6::Variable::Callable::Dynamic {
	also is Perl6::Variable::Callable;
	has Str $.twigil = Q{*};
}
class Perl6::Variable::Callable::Attribute {
	also is Perl6::Variable::Callable;
	has Str $.twigil = Q{!};
}
class Perl6::Variable::Callable::Accessor {
	also is Perl6::Variable::Callable;
	has Str $.twigil = Q{.};
}
class Perl6::Variable::Callable::CompileTime {
	also is Perl6::Variable::Callable;
	has Str $.twigil = Q{?};
}
class Perl6::Variable::Callable::MatchIndex {
	also is Perl6::Variable::Callable;
	has Str $.twigil = Q{<};
}
class Perl6::Variable::Callable::Positional {
	also is Perl6::Variable::Callable;
	has Str $.twigil = Q{^};
}
class Perl6::Variable::Callable::Named {
	also is Perl6::Variable::Callable;
	has Str $.twigil = Q{:};
}
class Perl6::Variable::Callable::Pod {
	also is Perl6::Variable::Callable;
	has Str $.twigil = Q{=};
}
class Perl6::Variable::Callable::SubLanguage {
	also is Perl6::Variable::Callable;
	has Str $.twigil = Q{~};
}

my role Assertions {

	method assert-hash-strict( Mu $p, $required-with, $required-without )
			returns Bool {
		my %classified = classify {
			$p.hash.{$_}.Str ?? 'with' !! 'without'
		}, $p.hash.keys;
		my Str @keys-with-content = @( %classified<with> );
		my Str @keys-without-content = @( %classified<without> );

		return True if
			@( $required-with ) ~~ @keys-with-content and
			@( $required-without ) ~~ @keys-without-content;

		if 0 { # For debugging purposes, but it does get in the way.
			$*ERR.say: "Required keys with content: {@( $required-with )}";
			$*ERR.say: "Actually got: {@keys-with-content.gist}";
			$*ERR.say: "Required keys without content: {@( $required-without )}";
			$*ERR.say: "Actually got: {@keys-without-content.gist}";
		}
		return False;
	}

	method assert-hash( Mu $p, $keys, $defined-keys = [] ) returns Bool {
		return False unless $p and $p.hash;

		my Str @keys;
		my Str @defined-keys;
		for $p.hash.kv -> $k, $v {
			if $v {
				@keys.push( $k );
			}
			elsif $p.hash:defined{$k} {
				@defined-keys.push( $k );
			}
		}

		if $p.hash.keys.elems != $keys.elems + $defined-keys.elems {
			return False
		}
		
		for @( $keys ) -> $k {
			next if $p.hash.{$k};
			return False
		}
		for @( $defined-keys ) -> $k {
			next if $p.hash:defined{$k};
			return False
		}
		return True
	}
}

#`( This is just a reminder of what Iteration objects use for later.
my role Iteration {
	method pull-one( Iterator:D $i ) returns Mu {
	}

	method push-exactly( Iterator:D $target, int $count ) returns Mu {
	}

	method push-at-least( Iterator:D $target, int $count ) returns Mu {
	}

	method push-all( Iterator:D $i ) {
	}

	method push-until-lazy( Iterator:D $i ) returns Mu {
	}

	method is-lazy( Iterator:D $i ) returns Bool:D {
	}

	method sink-all( Iterator:D $i ) {
	}

	method skip-one( Iterator:D $i ) returns Mu {
	}

	method skip-at-least( Iterator:D $target, int $to-skip ) returns Mu {
	}

	method skip-at-least-pull-one( Iterator:D $target, int $to-skip )
		returns Mu {
	}
}
)

class Perl6::Parser::Factory {
	also does Assertions;

	has Int %.here-doc;

	constant VERSION-STR = Q{v};
	constant PAREN-OPEN = Q'(';
	constant PAREN-CLOSE = Q')';
	constant BRACE-OPEN = Q'{';
	constant BRACE-CLOSE = Q'}';
	constant REDUCE-OPEN = Q'[';
	constant REDUCE-CLOSE = Q']';

	constant COLON = Q{:};
	constant COMMA = Q{,};
	constant EQUAL = Q{=};
	constant BANG-BANG = Q{!!};
	constant FAT-ARROW = Q{=>};
	constant SLASH = Q'/';
	constant BACKSLASH = Q'\'; # because the braces confuse vim.

	method _string-to-tokens( Int $from, Str $str )
			returns Array[Perl6::Element] {
		my Perl6::Element @child;

		if %.here-doc{$from} {
			@child.append(
				Perl6::Sir-Not-Appearing-In-This-Statement.new(
					:factory-line-number(
						callframe(1).line
					),
					:from( $from ),
					:to( %.here-doc{$from} ),
					:content( $str )
				)
			);
		}
		else {
			given $str {
				when m{ ^ '#' } {
					@child.append(
						Perl6::Comment.from-int(
							$from, $str
						)
					);
				}
				when m{ ^ ( \s+ ) ( '#' .+ ) $$ ( \s* ) $ } {
					my Int $left-margin = $0.Str.chars;
					my Int $right-margin = $2.Str.chars;
					@child.append(
						Perl6::WS.from-int(
							$from, $0.Str
						)
					);
					@child.append(
						Perl6::Comment.from-int(
							$left-margin + $from,
							$1.Str
						)
					);
					@child.append(
						Perl6::WS.from-int(
							$from - $right-margin,
							$2.Str
						)
					);
				}
				when m{ \S } {
				}
				default {
					@child.append(
						Perl6::WS.from-int(
							$from, $str
						)
					)
				}
			}
		}

		@child;
	}

	method build( Mu $p ) returns Perl6::Element {
		my Perl6::Element @_child;
		@_child.append(
			self._statementlist( $p.hash.<statementlist> )
		);

		my Perl6::Element $root = Perl6::Document.from-list( @_child );
		self.fill-gaps( $p, $root );
		if $p.from < $root.from {
			my Str $remainder = $p.orig.Str.substr( 0, $root.from );
			my Perl6::Element @child;
			@child.append(
				self._string-to-tokens( $p.from, $remainder )
			);
			$root.child.splice( 0, 0, @child );
		}
		if $root.to < $p.to {
			my Str $remainder = $p.orig.Str.substr( $root.to );
			my Perl6::Element @child;
			@child.append(
				self._string-to-tokens( $root.to, $remainder )
			);
			$root.child.append( @child );
		}
		$root;
	}

	method _fill-gap( Mu $p, Perl6::Element $root, Int $index ) {
		my Perl6::Element @child;
		my Int $start = $root.child.[$index].to;
		my Int $end = $root.child.[$index+1].from;

		if $start < 0 or $end < 0 {
			say "Negative match index!";
			return;
		}
		elsif $start > $end {
			say "Crossing streams";
			return;
		}

		my Str $x = $p.orig.Str.substr( $start, $end - $start );
		@child.append( self._string-to-tokens( $start, $x ) );
		$root.child.splice( $index + 1, 0, @child );
	}

	method fill-gaps( Mu $p, Perl6::Element $root, Int $depth = 0 ) {
		return unless $root.^can( 'child' );

		for reverse $root.child.keys {
			self.fill-gaps( $p, $root.child.[$_], $depth + 1 );
			if $_ < $root.child.elems - 1 {
				if $root.child.[$_].to !=
				   $root.child.[$_+1].from {
					self._fill-gap( $p, $root, $_ );
				}
			}
		}
	}

	sub key-bounds( Mu $p ) {
		my Str $from-to = "{$p.from} {$p.to}";
		my $text = substr( $p.orig,$p.from, $p.to-$p.from );
		if $p.orig {
			$*ERR.say: "$from-to [$text]";
		}
		else {
			$*ERR.say: "-1 -1 NIL"
		}
	}

	sub debug-match( Mu $p ) {
		my %classified = classify {
			$p.hash.{$_}.Str ?? 'with' !! 'without'
		}, $p.hash.keys;
		my Str @keys-with-content = @( %classified<with> );
		my Str @keys-without-content = @( %classified<without> );

		$*ERR.say: "With content: {@keys-with-content.gist}";
		$*ERR.say: "Without content: {@keys-without-content.gist}";
	}

	method _arglist( Mu $p ) returns Array[Perl6::Element] {
		my Perl6::Element @child;
		if $p.list {
			for $p.list {
				if self.assert-hash( $_, [< EXPR >] ) {
					@child.append(
						self._EXPR( $_.hash.<EXPR> )
					);
				}
				else {
					debug-match( $_ ) if $*DEBUG;
					die "Unhandled case" if
						$*FACTORY-FAILURE-FATAL
				}
			}
		}
		elsif self.assert-hash( $p,
				[< deftermnow initializer term_init >],
				[< trait >] ) {
			@child.append(
				self._deftermnow( $p.hash.<deftermnow> )
			);
			@child.append(
				self._initializer( $p.hash.<initializer> )
			);
			@child.append( self._term_init( $p.hash.<term_init> ) );
		}
		elsif self.assert-hash( $p, [< EXPR >] ) {
			@child.append( self._EXPR( $p.hash.<EXPR> ) );
		}
		else {
			debug-match( $_ ) if $*DEBUG;
			die "Unhandled case" if
				$*FACTORY-FAILURE-FATAL
		}
		@child;
	}

	method _args( Mu $p ) returns Array[Perl6::Element] {
		my Perl6::Element @child;
		given $p {
			when self.assert-hash( $_, [< semiarglist >] ) {
				my Perl6::Element @_child;
				@_child.append(
					self._semiarglist(
						$_.hash.<semiarglist>
					)
				);
				@child.append(
					Perl6::Operator::Circumfix.from-match(
						$_, @_child
					)
				);
			}
			when self.assert-hash( $_, [< arglist >] ) {
				@child.append(
					self._arglist( $_.hash.<arglist> )
				);
			}
			when self.assert-hash( $_, [< EXPR >] ) {
				@child.append( self._EXPR( $_.hash.<EXPR> ) );
			}
			default {
				debug-match( $_ ) if $*DEBUG;
				die "Unhandled case" if
					$*FACTORY-FAILURE-FATAL
			}
		}
		@child;
	}

	# { }
	# ?{ }
	# !{ }
	# var
	# name
	# ~~
	#
#	method _assertion( Mu $p ) returns Array[Perl6::Element] {
#		my Perl6::Element @child;
#		given $p {
#			when self.assert-hash( $_, [< var >] ) {
#				self._var( $_.hash.<var> );
#			}
#			when self.assert-hash( $_, [< longname >] ) {
#				self._longname( $_.hash.<longname> );
#			}
#			when self.assert-hash( $_, [< cclass_elem >] ) {
#				self._cclass_elem( $_.hash.<cclass_elem> );
#			}
#			when self.assert-hash( $_, [< codeblock >] ) {
#				self._codeblock( $_.hash.<codeblock> );
#			}
#			default {
#				debug-match( $_ ) if $*DEBUG;
#				die "Unhandled case" if
#					$*FACTORY-FAILURE-FATAL
#			}
#		}
#		@child;
#	}

	method _atom( Mu $p ) returns Perl6::Element {
		Perl6::Bareword.from-match( $p );
	}

#	method _B( Mu $p ) returns Array[Perl6::Element] {
#		my Perl6::Element @child;
#		given $p {
#			default {
#				debug-match( $_ ) if $*DEBUG;
#				die "Unhandled case" if
#					$*FACTORY-FAILURE-FATAL
#			}
#		}
#		@child;
#	}

#	method _babble( Mu $p ) returns Array[Perl6::Element] {
#		my Perl6::Element @child;
#		given $p {
#			default {
#				debug-match( $_ ) if $*DEBUG;
#				die "Unhandled case" if
#					$*FACTORY-FAILURE-FATAL
#			}
#		}
#		@child;
#	}

#	method _backmod( Mu $p ) {
#		my Perl6::Element @child;
#		given $p {
#			default {
#				debug-match( $_ ) if $*DEBUG;
#				die "Unhandled case" if
#					$*FACTORY-FAILURE-FATAL
#			}
#		}
#		@child;
#	}

	# qq
	# \\
	# miscq # {} . # ?
	# misc # \W
	# a
	# b
	# c
	# e
	# f
	# n
	# o
	# rn
	# t
	#
#	method _backslash( Mu $p ) returns Array[Perl6::Element] {
#		my Perl6::Element @child;
#		given $p {
#			default {
#				debug-match( $_ ) if $*DEBUG;
#				die "Unhandled case" if
#					$*FACTORY-FAILURE-FATAL
#			}
#		}
#		@child;
#	}

#	method _binint( Mu $p ) returns Perl6::Element {
#		Perl6::Number::Binary.from-match( $p );
#	}

	method _block( Mu $p ) returns Array[Perl6::Element] {
		my Perl6::Element @child;
		given $p {
			when self.assert-hash( $_, [< blockoid >] ) {
				@child.append(
					self._blockoid( $_.hash.<blockoid> )
				);
			}
			default {
				debug-match( $_ ) if $*DEBUG;
				die "Unhandled case" if
					$*FACTORY-FAILURE-FATAL
			}
		}
		@child;
	}

	method _blockoid( Mu $p ) returns Array[Perl6::Element] {
		my Perl6::Element @child;
		given $p {
			# $_ doesn't contain WS after the block.
			when self.assert-hash( $_, [< statementlist >] ) {
				my Perl6::Element @_child;
				@_child.append(
					self._statementlist(
						$_.hash.<statementlist>
					)
				);
				@child.append(
					Perl6::Block.from-match( $_, @_child )
				);
			}
			default {
				debug-match( $_ ) if $*DEBUG;
				die "Unhandled case" if
					$*FACTORY-FAILURE-FATAL
			}
		}
		@child;
	}

	method _blorst( Mu $p ) returns Array[Perl6::Element] {
		my Perl6::Element @child;
		given $p {
			when self.assert-hash( $_, [< statement >] ) {
				@child.append(
					self._statement( $_.hash.<statement> )
				);
			}
			when self.assert-hash( $_, [< block >] ) {
				@child.append( self._block( $_.hash.<block> ) );
			}
			default {
				debug-match( $_ ) if $*DEBUG;
				die "Unhandled case" if
					$*FACTORY-FAILURE-FATAL
			}
		}
		@child;
	}

#	method _bracket( Mu $p ) returns Array[Perl6::Element] {
#		my Perl6::Element @child;
#		given $p {
#			default {
#				debug-match( $_ ) if $*DEBUG;
#				die "Unhandled case" if
#					$*FACTORY-FAILURE-FATAL
#			}
#		}
#		@child;
#	} 

#	method _cclass_elem( Mu $p ) returns Array[Perl6::Element] {
#		my Perl6::Element @child;
#		if $p.list {
#			for $p.list {
#				if self.assert-hash( $_,
#						[< identifier name sign >],
#						[< charspec >] ) {
#					@child.append(
#						self._identifier(
#							$_.hash.<identifier>
#						)
#					);
#					@child.append(
#						self._name( $_.hash.<name> )
#					);
#					@child.append(
#						self._sign( $_.hash.<sign> )
#					);
#				}
#				elsif self.assert-hash( $_,
#						[< sign charspec >] ) {
#					@child.append(
#						self._sign( $p.hash.<sign> )
#					);
#					@child.append(
#						self._charspec(
#							$p.hash.<charspec>
#						)
#					);
#				}
#				else {
#					debug-match( $_ ) if $*DEBUG;
#					die "Unhandled case" if
#						$*FACTORY-FAILURE-FATAL
#				}
#			}
#		}
#		else {
#			debug-match( $_ ) if $*DEBUG;
#			die "Unhandled case" if
#				$*FACTORY-FAILURE-FATAL
#		}
#		@child;
#	}

#	method _charspec( Mu $p ) returns Array[Perl6::Element] {
#		my Perl6::Element @child;
#		given $p {
#			default {
#				debug-match( $_ ) if $*DEBUG;
#				die "Unhandled case" if
#					$*FACTORY-FAILURE-FATAL
#			}
#		}
#		@child;
#	}

	# ( )
	# STATEMENT_LIST( )
	# ang # < > # ?
	# << >>
	# « »
	# { }
	# [ ]
	# reduce
	#
	method _circumfix( Mu $p ) returns Array[Perl6::Element] {
		my Perl6::Element @child;
		if $p.list {
			my Perl6::Element @_child;
			for $p.list {
				if self.assert-hash( $_, [< semilist >] ) {
					@_child.append(
						self._semilist(
							$_.hash.<semilist>
						)
					);
				}
				else {
					debug-match( $_ ) if $*DEBUG;
					die "Unhandled case" if
						$*FACTORY-FAILURE-FATAL
				}
			}
			@child.append(
				Perl6::Operator::Circumfix.from-match(
					$p, @_child
				)
			);
		}
		else {
			given $p {
				when self.assert-hash( $_, [< pblock >] ) {
					@child.append(
						self._pblock( $_.hash.<pblock> )
					);
				}
				when self.assert-hash( $_, [< semilist >] ) {
					my Perl6::Element @_child;
					@_child.append(
						self._semilist(
							$_.hash.<semilist>
						)
					);
					@child.append(
						Perl6::Operator::Circumfix.from-match(
							$_, @_child
						)
					);
				}
				when self.assert-hash( $_, [< nibble >] ) {
					my Perl6::Element @_child;
					@_child.append(
						Perl6::String::Body.from-match(
							$_.hash.<nibble>
						)
					);
					@child.append(
						Perl6::String::WordQuoting.from-match(
							$_, @_child
						)
					);
				}
				default {
					debug-match( $_ ) if $*DEBUG;
					die "Unhandled case" if
						$*FACTORY-FAILURE-FATAL
				}
			}
		}
		@child;
	}

#	method _codeblock( Mu $p ) returns Array[Perl6::Element] {
#		my Perl6::Element @child;
#		given $p {
#			default {
#				debug-match( $_ ) if $*DEBUG;
#				die "Unhandled case" if
#					$*FACTORY-FAILURE-FATAL
#			}
#		}
#		@child;
#	}

	method _coercee( Mu $p ) returns Array[Perl6::Element] {
		my Perl6::Element @child;
		given $p {
			when self.assert-hash( $_, [< statement >] ) {
				@child.append(
					self._statement( $_.hash.<statement> )
				);
			}
			default {
				debug-match( $_ ) if $*DEBUG;
				die "Unhandled case" if
					$*FACTORY-FAILURE-FATAL
			}
		}
		@child;
	}

	method _coloncircumfix( Mu $p ) returns Array[Perl6::Element] {
		my Perl6::Element @child;
		given $p {
			when self.assert-hash( $_, [< circumfix >] ) {
				@child.append(
					self._circumfix( $_.hash.<circumfix> )
				);
			}
			default {
				debug-match( $_ ) if $*DEBUG;
				die "Unhandled case" if
					$*FACTORY-FAILURE-FATAL
			}
		}
		@child;
	}

	method _colonpair( Mu $p ) returns Array[Perl6::Element] {
		my Perl6::Element @child;
		if $p.list {
			for $p.list {
				if self.assert-hash( $_,
						[< coloncircumfix >] ) {
					@child.append(
						self._coloncircumfix(
							$_.hash.<coloncircumfix>
						)
					);
				}
				else {
					debug-match( $_ ) if $*DEBUG;
					die "Unhandled case" if
						$*FACTORY-FAILURE-FATAL
				}
			}
		}
		else {
			given $p {
				when self.assert-hash( $_,
						[< identifier
						   coloncircumfix >] ) {
					# XXX Should combine with identifier?
					@child.append(
						Perl6::Operator::Prefix.from-sample(
							$_, COLON
						)
					);
					@child.append(
						self._identifier(
							$_.hash.<identifier>
						)
					);
					@child.append(
						self._coloncircumfix(
							$_.hash.<coloncircumfix>
						)
					);
				}
				when self.assert-hash( $_,
						[< coloncircumfix >] ) {
					# XXX Should combine with identifier?
					@child.append(
						Perl6::Operator::Prefix.from-sample(
							$_, COLON
						)
					);
					@child.append(
						self._coloncircumfix(
							$_.hash.<coloncircumfix>
						)
					);
				}
				when self.assert-hash( $_, [< identifier >] ) {
					@child.append(
						Perl6::ColonBareword.from-match( $_ )
					);
				}
				when self.assert-hash( $_, [< fakesignature >] ) {
					my Perl6::Element @_child;
					@_child.append(
						self._fakesignature(
							$_.hash.<fakesignature>
						)
					);
					@child.append(
						Perl6::Operator::PostCircumfix.from-delims(
							$_, ':(', ')', @_child
						)
					);
				}
				when self.assert-hash( $_, [< var >] ) {
					# XXX Should combine with identifier?
					@child.append(
						Perl6::Operator::Prefix.from-sample(
							$_, COLON
						)
					);
					@child.append( self._var( $_.hash.<var> ) );
				}
				default {
					debug-match( $_ ) if $*DEBUG;
					die "Unhandled case" if
						$*FACTORY-FAILURE-FATAL
				}
			}
		}
		@child;
	}

#	method _colonpairs( Mu $p ) returns Array[Perl6::Element] {
#		my Perl6::Element @child;
#		given $p {
#			when $_ ~~ Hash {
#				return True if $_.<D>;
#				return True if $_.<U>;
#			}
#			default {
#				debug-match( $_ ) if $*DEBUG;
#				die "Unhandled case" if
#					$*FACTORY-FAILURE-FATAL
#			}
#		}
#		@child;
#	}

	method _contextualizer( Mu $p ) returns Array[Perl6::Element] {
		my Perl6::Element @child;
		given $p {
			when self.assert-hash( $_,
					[< coercee sigil sequence >] ) {
				my Perl6::Element @_child;
				# XXX Capture the '(' and ')' properly, or
				# XXX at least better than was done before.
				@_child.append(
					self._coercee( $_.hash.<coercee> )
				);
				@child.append(
					Perl6::Operator::Circumfix.from-delims(
						$_,
						$_.hash.<sigil>.Str ~ '(',
						')',
						@_child
					)
				);
			}
			when self.assert-hash( $_,
					[< coercee circumfix sigil >] ) {
				@child.append( self._sigil( $_.hash.<sigil> ) );
				# XXX coercee handled inside circumfix
				@child.append(
					self._circumfix( $_.hash.<circumfix> )
				);
			}
			default {
				debug-match( $_ ) if $*DEBUG;
				die "Unhandled case" if
					$*FACTORY-FAILURE-FATAL
			}
		}
		@child;
	}

#	method _decint( Mu $p ) returns Perl6::Element {
#		Perl6::Number::Decimal.from-match( $p );
#	}

	method _declarator( Mu $p ) returns Array[Perl6::Element] {
		my Perl6::Element @child;
		given $p {
			when self.assert-hash( $_,
					[< deftermnow initializer term_init >],
					[< trait >] ) {
				@child.append(
					self._deftermnow( $_.hash.<deftermnow> )
				);
				@child.append(
					self._initializer(
						$_.hash.<initializer>
					)
				);
			}
			when self.assert-hash( $_,
					[< initializer signature >],
					[< trait >] ) {
				my Perl6::Element @_child;
				@_child.append(
					Perl6::Balanced::Enter.from-int(
						$_.hash.<signature>.from -
						PAREN-OPEN.chars,
						PAREN-OPEN
					)
				);
				@_child.append(
					self._signature( $_.hash.<signature> )
				);
				@_child.append(
					Perl6::Balanced::Exit.from-int(
						$_.hash.<signature>.to,
						PAREN-CLOSE
					)
				);
				@child.append(
					Perl6::Operator::Circumfix.new(
						:from( @_child[0].from ),
						:to( @_child[*-1].to ),
						:child( @_child )
					)
				);
				@child.append(
					self._initializer(
						$_.hash.<initializer>
					)
				);
			}
			when self.assert-hash( $_,
					[< initializer variable_declarator >],
					[< trait >] ) {
				@child.append(
					self._variable_declarator(
						$_.hash.<variable_declarator>
					)
				);
				@child.append(
					self._initializer(
						$_.hash.<initializer>
					)
				);
			}
			when self.assert-hash( $_,
					[< routine_declarator >],
					[< trait >] ) {
				@child.append(
					self._routine_declarator(
						$_.hash.<routine_declarator>
					)
				);
			}
			when self.assert-hash( $_,
					[< regex_declarator >], [< trait >] ) {
				@child.append(
					self._regex_declarator(
						$_.hash.<regex_declarator>
					)
				);
			}
			when self.assert-hash( $_,
					[< variable_declarator >],
					[< trait >] ) {
				@child.append(
					self._variable_declarator(
						$_.hash.<variable_declarator>
					)
				);
			}
			when self.assert-hash( $_,
					[< type_declarator >], [< trait >] ) {
				@child.append(
					self._type_declarator(
						$_.hash.<type_declarator>
					)
				);
			}
			when self.assert-hash( $_,
					[< signature >], [< trait >] ) {
				my Perl6::Element @_child;
				@_child.append(
					self._signature( $_.hash.<signature> )
				);
				@child.append(
					Perl6::Operator::Circumfix.from-match(
						$_, @_child
					)
				);
			}
			default {
				debug-match( $_ ) if $*DEBUG;
				die "Unhandled case" if
					$*FACTORY-FAILURE-FATAL
			}
		}
		@child;
	}

#	method _DECL( Mu $p ) returns Array[Perl6::Element] {
#		my Perl6::Element @child;
#		given $p {
#			when self.assert-hash( $_,
#					[< deftermnow initializer term_init >],
#					[< trait >] ) {
#				@child.append(
#					self._deftermnow( $_.hash.<deftermnow> )
#				);
#				@child.append(
#					self._initializer(
#						$_.hash.<initializer>
#					)
#				);
#				@child.append(
#					self._term_init( $_.hash.<term_init> )
#				)
#			}
#			when self.assert-hash( $_,
#					[< deftermnow initializer signature >],
#					[< trait >] ) {
#				@child.append(
#					self._deftermnow(
#						$_.hash.<deftermnow>
#					)
#				);
#				@child.append(
#					self._initializer(
#						$_.hash.<initializer>
#					)
#				);
#				@child.append(
#					self._signature( $_.hash.<signature> )
#				);
#			}
#			when self.assert-hash( $_,
#					[< initializer signature >],
#					[< trait >] ) {
#				@child.append(
#					self._initializer(
#						$_.hash.<initializer>
#					)
#				);
#				@child.append(
#					self._signature( $_.hash.<signature> )
#				);
#			}
#			when self.assert-hash( $_,
#					[< initializer variable_declarator >],
#					[< trait >] ) {
#				@child.append(
#					self._initializer(
#						$_.hash.<initializer>
#					)
#				);
#				@child.append(
#					self._variable_declarator(
#						$_.hash.<variable_declarator>
#					)
#				);
#			}
#			when self.assert-hash( $_, [< sym package_def >] ) {
#				@child.append( self._sym( $_.hash.<sym> ) );
#				@child.append(
#					self._package_def(
#						$_.hash.<package_def>
#					)
#				);
#			}
#			when self.assert-hash( $_,
#					[< regex_declarator >],
#					[< trait >] ) {
#				@child.append(
#					self._regex_declarator(
#						$_.hash.<regex_declarator>
#					)
#				);
#			}
#			when self.assert-hash( $_,
#					[< variable_declarator >],
#					[< trait >] ) {
#				@child.append(
#					self._variable_declarator(
#						$_.hash.<variable_declarator>
#					)
#				);
#			}
#			when self.assert-hash( $_,
#					[< routine_declarator >],
#					[< trait >] ) {
#				@child.append(
#					self._routine_declarator(
#						$_.hash.<routine_declarator>
#					)
#				);
#			}
#			when self.assert-hash( $_, [< declarator >] ) {
#				@child.append(
#					self._declarator(
#						$_.hash.<declarator>
#					)
#				);
#			}
#			when self.assert-hash( $_,
#					[< signature >], [< trait >] ) {
#				@child.append(
#					self.signature( $_.hash.<signature> )
#				);
#			}
#			default {
#				debug-match( $_ ) if $*DEBUG;
#				die "Unhandled case" if
#					$*FACTORY-FAILURE-FATAL
#			}
#		}
#		@child;
#	}

	method _dec_number( Mu $p ) returns Array[Perl6::Element] {
		my Perl6::Element @child;
		given $p {
			when self.assert-hash( $_, [< int coeff frac >] ) {
				@child.append( self.__FloatingPoint( $_ ) );
			}
			when self.assert-hash( $_, [< int coeff escale >] ) {
				@child.append( self.__FloatingPoint( $_ ) );
			}
			when self.assert-hash( $_, [< coeff frac >] ) {
				@child.append( self.__FloatingPoint( $_ ) );
			}
			default {
				debug-match( $_ ) if $*DEBUG;
				die "Unhandled case" if
					$*FACTORY-FAILURE-FATAL
			}
		}
		@child;
	}

	method _default_value( Mu $p ) returns Array[Perl6::Element] {
		my Perl6::Element @child;
		if $p.list {
			for $p.list {
				if self.assert-hash( $_, [< EXPR >] ) {
					@child.append(
						self._EXPR( $_.hash.<EXPR> )
					);
				}
				else {
					debug-match( $_ ) if $*DEBUG;
					die "Unhandled case" if
						$*FACTORY-FAILURE-FATAL
				}
			}
		}
		else {
			debug-match( $p ) if $*DEBUG;
			die "Unhandled case" if
				$*FACTORY-FAILURE-FATAL
		}
		@child;
	}

	method _deflongname( Mu $p ) returns Array[Perl6::Element] {
		my Perl6::Element @child;
		given $p {
			when self.assert-hash( $_, [< name colonpair >] ) {
				@child.append( self._name( $_.hash.<name> ) );
				@child.append(
					self._colonpair( $_.hash.<colonpair> )
				);
			}
			when self.assert-hash( $_,
					[< name >], [< colonpair >] ) {
				@child.append( self._name( $_.hash.<name> ) );
			}
			default {
				debug-match( $_ ) if $*DEBUG;
				die "Unhandled case" if
					$*FACTORY-FAILURE-FATAL
			}
		}
		@child;
	}

	method _defterm( Mu $p ) returns Array[Perl6::Element] {
		my Perl6::Element @child;
		given $p {
			when self.assert-hash( $_,
					[< identifier >],
					[< colonpair >] ) {
				# XXX maybe move this up a level?
				if $_.orig.substr( $_.from - 1, 1 ) eq
						BACKSLASH {
					my Str $content = $_.orig.substr(
						$_.from - 1,
						$_.to - $_.from + 1
					);
					@child.append(
						Perl6::Bareword.from-int(
							$_.from - 1,
							$content
						)
					);
				}
				else {
					@child.append(
						self._identifier(
							$_.hash.<identifier>
						)
					);
				}
			}
			default {
				debug-match( $_ ) if $*DEBUG;
				die "Unhandled case" if
					$*FACTORY-FAILURE-FATAL
			}
		}
		@child;
	}

	method _deftermnow( Mu $p ) returns Array[Perl6::Element] {
		my Perl6::Element @child;
		given $p {
			when self.assert-hash( $_, [< defterm >] ) {
				@child.append(
					self._defterm( $_.hash.<defterm> )
				);
			}
			default {
				debug-match( $_ ) if $*DEBUG;
				die "Unhandled case" if
					$*FACTORY-FAILURE-FATAL
			}
		}
		@child;
	}

#	method _desigilname( Mu $p ) returns Array[Perl6::Element] {
#		my Perl6::Element @child;
#		given $p {
#			default {
#				debug-match( $_ ) if $*DEBUG;
#				die "Unhandled case" if
#					$*FACTORY-FAILURE-FATAL
#			}
#		}
#		@child;
#	}

	method _dig( Mu $p ) returns Perl6::Element {
		Perl6::Operator::Postfix.from-match( $p );
	}

#	method _doc( Mu $p ) {
#		my Perl6::Element @child;
#		given $p {
#			default {
#				debug-match( $_ ) if $*DEBUG;
#				die "Unhandled case" if
#					$*FACTORY-FAILURE-FATAL
#			}
#		}
#		@child;
#	}

	# .
	# .*
	#
	method _dotty( Mu $p ) returns Array[Perl6::Element] {
		my Perl6::Element @child;
		given $p {
			when self.assert-hash( $_, [< sym dottyop O >] ) {
				@child.append(
					Perl6::Operator::Prefix.from-match(
						$_.hash.<sym>
					)
				);
				@child.append(
					self._dottyop( $_.hash.<dottyop> )
				);
			}
			default {
				debug-match( $_ ) if $*DEBUG;
				die "Unhandled case" if
					$*FACTORY-FAILURE-FATAL
			}
		}
		@child;
	}

	method _dottyop( Mu $p ) returns Array[Perl6::Element] {
		my Perl6::Element @child;
		given $p {
			when self.assert-hash( $_, [< sym postop >], [< O >] ) {
				@child.append( self._sym( $p.hash.<sym> ) );
				@child.append(
					self._postop( $p.hash.<postop> )
				);
			}
			when self.assert-hash( $_, [< colonpair >] ) {
				@child.append(
					self._colonpair( $_.hash.<colonpair> )
				);
			}
			when self.assert-hash( $_, [< methodop >] ) {
				@child.append(
					self._methodop( $_.hash.<methodop> )
				);
			}
			default {
				debug-match( $_ ) if $*DEBUG;
				die "Unhandled case" if
					$*FACTORY-FAILURE-FATAL
			}
		}
		@child;
	}

	method _dottyopish( Mu $p ) returns Array[Perl6::Element] {
		my Perl6::Element @child;
		given $p {
			when self.assert-hash( $p, [< term >] ) {
				@child.append( self._term( $_.hash.<term> ) );
			}
			default {
				debug-match( $_ ) if $*DEBUG;
				die "Unhandled case" if
					$*FACTORY-FAILURE-FATAL
			}
		}
		@child;
	}

	method _e1( Mu $p ) returns Array[Perl6::Element] {
		my Perl6::Element @child;
		given $p {
			when self.assert-hash( $_, [< scope_declarator >] ) {
				@child.append(
					self._scope_declarator(
						$_.hash.<scope_declarator>
					)
				);
			}
			default {
				debug-match( $_ ) if $*DEBUG;
				die "Unhandled case" if
					$*FACTORY-FAILURE-FATAL
			}
		}
		@child;
	}

	method _e2( Mu $p ) returns Array[Perl6::Element] {
		my Perl6::Element @child;
		given $p {
			when self.assert-hash( $_, [< infix OPER >] ) {
				@child.append( self._EXPR( $_.list.[0] ) );
				@child.append( self._infix( $_.hash.<infix> ) );
				@child.append( self._EXPR( $_.list.[1] ) );
			}
			default {
				debug-match( $_ ) if $*DEBUG;
				die "Unhandled case" if
					$*FACTORY-FAILURE-FATAL
			}
		}
		@child;
	}

	method _e3( Mu $p ) returns Array[Perl6::Element] {
		my Perl6::Element @child;
		given $p {
			when self.assert-hash( $_,
					[< postfix OPER >],
					[< postfix_prefix_meta_operator >] ) {
				@child.append( self._EXPR( $p.list.[0] ) );
				@child.append(
					self._postfix( $p.hash.<postfix> )
				);
			}
			default {
				debug-match( $_ ) if $*DEBUG;
				die "Unhandled case" if
					$*FACTORY-FAILURE-FATAL
			}
		}
		@child;
	}

	method _else( Mu $p ) returns Array[Perl6::Element] {
		my Perl6::Element @child;
		given $p {
			when self.assert-hash( $_, [< blockoid >] ) {
				@child.append(
					self._blockoid( $_.hash.<blockoid> )
				);
			}
			default {
				debug-match( $_ ) if $*DEBUG;
				die "Unhandled case" if
					$*FACTORY-FAILURE-FATAL
			}
		}
		@child;
	}

#	method _escale( Mu $p ) returns Array[Perl6::Element] {
#		my Perl6::Element @child;
#		given $p {
#			default {
#				debug-match( $_ ) if $*DEBUG;
#				die "Unhandled case" if
#					$*FACTORY-FAILURE-FATAL
#			}
#		}
#		@child;
#	}

	# \\
	# {}
	# $
	# @
	# %
	# &
	# ' '
	# " "
	# ‘ ’
	# “ ”
	# colonpair
	#
#	method _escape( Mu $p ) returns Array[Perl6::Element] {
#		my Perl6::Element @child;
#		given $p {
#			default {
#				debug-match( $_ ) if $*DEBUG;
#				die "Unhandled case" if
#					$*FACTORY-FAILURE-FATAL
#			}
#		}
#		@child;
#	}

	method _EXPR( Mu $p ) returns Array[Perl6::Element] {
		my Perl6::Element @child;
		if self.assert-hash( $p,
				[< dotty OPER
				  postfix_prefix_meta_operator >] ) {
			@child.append( self._EXPR( $p.list.[0] ) );
			@child.append(
				self._postfix_prefix_meta_operator(
					$p.hash.<postfix_prefix_meta_operator>
				)
			);
			@child.append( self._dotty( $p.hash.<dotty> ) );
		}
		elsif self.assert-hash( $p, [< fake_infix OPER colonpair >] ) {
			@child.append( self._EXPR( $p.list.[0] ) );
			@child.append( self._colonpair( $p.hash.<colonpair> ) );
		}
		elsif self.assert-hash( $p,
				[< prefix OPER
				   prefix_postfix_meta_operator >] ) {
			@child.append( self._prefix( $p.hash.<prefix> ) );
			@child.append(
				self._prefix_postfix_meta_operator(
					$p.hash.<prefix_postfix_meta_operator>
				)
			);
			@child.append( self._EXPR( $p.list.[0] ) );
		}
		elsif self.assert-hash( $p,
				[< OPER infix_circumfix_meta_operator >] ) {
			# XXXinfix_circumfix_meta_operator unused?
			@child.append( self._EXPR( $p.list.[0] ) );
			@child.append( self._EXPR( $p.list.[1] ) );
		}
		elsif self.assert-hash( $p,
				[< infix OPER infix_postfix_meta_operator >] ) {
			# XXX Infix is used, just in combination.
			@child.append( self._EXPR( $p.list.[0] ) );
			@child.append(
				Perl6::Operator::Infix.from-sample(
					$p, $p.hash.<infix>.Str ~ 
					$p.hash.<infix_postfix_meta_operator>.Str
				)
			);
			@child.append( self._EXPR( $p.list.[1] ) );
		}
		elsif self.assert-hash( $p,
				[< dotty OPER >],
				[< postfix_prefix_meta_operator >] ) {
			@child.append( self._EXPR( $p.list.[0] ) );
<<<<<<< HEAD
			if $p.Str ~~ m{ ( '>>' ) } {
				@child.append(
					Perl6::Operator::Prefix.from-int(
						$p.from, $0.Str
=======
			if $p.Str ~~ m{ ^ ('>>') } {
				@child.append(
					Perl6::Operator::Prefix.from-int(
						$0.str
>>>>>>> f6f16fe9
					)
				);
			}
			@child.append( self._dotty( $p.hash.<dotty> ) );
		}
		elsif self.assert-hash( $p,
				[< infix OPER >],
				[< infix_postfix_meta_operator >] ) {
			@child.append( self._infix( $p.hash.<infix> ) );
			@child.append( self._EXPR( $p.list.[0] ) );
		}
		elsif self.assert-hash( $p,
				[< prefix OPER >],
				[< prefix_postfix_meta_operator >] ) {
			@child.append( self._prefix( $p.hash.<prefix> ) );
			@child.append( self._EXPR( $p.list.[0] ) );
		}
		elsif self.assert-hash( $p,
				[< postcircumfix OPER >],
				[< postfix_prefix_meta_operator >] ) {
			@child.append( self._EXPR( $p.list.[0] ) );
			if $p.Str ~~ m{ ^ ('.') } {
				@child.append(
					Perl6::Operator::Infix.from-int(
						$p.from,
						$0.Str
					)
				);
			}
			@child.append(
				self._postcircumfix( $p.hash.<postcircumfix> )
			);
		}
		elsif self.assert-hash( $p,
				[< postfix OPER >],
				[< postfix_prefix_meta_operator >] ) {
			@child.append( self._EXPR( $p.list.[0] ) );
			@child.append( self._postfix( $p.hash.<postfix> ) );
		}
		elsif self.assert-hash( $p,
				[< infix_prefix_meta_operator OPER >] ) {
			# XXX Yes, this is a copy from elsewhere... refactor it
			my $infix-str =
				$p.hash.<infix_prefix_meta_operator>.Str;
			my Int $end = $p.list.elems - 1;
			for $p.list.kv -> $k, $v {
				@child.append( self._EXPR( $v ) );
				if $k < $end {
					my Str $x = $p.orig.Str.substr(
						$p.list.[$k].to,
						$p.list.[$k+1].from -
							$p.list.[$k].to
					);
					if $x ~~ m{ ($infix-str) } {
						my Int $left-margin = $0.from;
						@child.append(
							Perl6::Operator::Infix.from-int(
								$left-margin + $v.to,
								$0.Str
							)
						);
					}
				}
			}
		}
		elsif self.assert-hash( $p, [< infix OPER >] ) {
			my Int $end = $p.list.elems - 1;
			my Str $infix-str = $p.hash.<infix>.Str;
<<<<<<< HEAD
			if $infix-str ~~ m{ ( '??' ) } {
=======
			if $infix-str ~~ m{ ('??') } {
>>>>>>> f6f16fe9
				@child.append( self._EXPR( $p.list.[0] ) );
				@child.append(
					Perl6::Operator::Infix.from-sample(
						$p,
						$0.Str
					)
				);
				
				@child.append( self._EXPR( $p.list.[1] ) );
				@child.append(
					Perl6::Operator::Infix.from-sample(
						$p,
						BANG-BANG
					)
				);
				@child.append( self._EXPR( $p.list.[2] ) );
			}
			else {
				for $p.list.kv -> $k, $v {
					@child.append( self._EXPR( $v ) );
					if $k < $end {
						my Str $x = $p.orig.Str.substr(
							$p.list.[$k].to,
							$p.list.[$k+1].from -
								$p.list.[$k].to
						);
						if $x ~~ m{ ($infix-str) } {
							my Int $left-margin = $0.from;
							@child.append(
								Perl6::Operator::Infix.from-int(
									$left-margin + $v.to,
									$0.Str
								)
							);
						}
					}
				}
			}
		}
		elsif self.assert-hash( $p, [< args op >] ) {
			my Perl6::Element @_child;
			@_child.append(
				Perl6::Balanced::Enter.from-int(
					$p.hash.<op>.from - REDUCE-OPEN.chars,
					REDUCE-OPEN
				)
			);
			# XXX Should be derived from self._op?
			@_child.append(
				Perl6::Operator::Prefix.from-match(
					$p.hash.<op>
				)
			);
			@_child.append(
				Perl6::Balanced::Exit.from-int(
					$p.hash.<op>.to,
					REDUCE-CLOSE
				)
			);
			@child.append(
				Perl6::Operator::Hyper.new(
					:factory-line-number(
						callframe(1).line
					),
					:from(
						$p.hash.<op>.from -
						REDUCE-OPEN.chars
					),
					:to(
						$p.hash.<op>.to +
						 REDUCE-CLOSE.chars
					),
					:child( @_child )
				)
			);
			@child.append( self._args( $p.hash.<args> ) );
		}
		elsif self.assert-hash( $p, [< identifier args >] ) {
			@child.append(
				self._identifier( $p.hash.<identifier> )
			);
			if $p.hash.<args>.Str {
				@child.append( self._args( $p.hash.<args> ) );
			}
		}
		elsif self.assert-hash( $p, [< sym args >] ) {
			# XXX _sym(...) falls back to Bareword because it's used
			# XXX for 'my' among other things.
			@child.append(
				Perl6::Operator::Infix.from-match(
					$p.hash.<sym>
				)
			);
		}
		elsif self.assert-hash( $p, [< longname args >] ) {
			@child.append( self._longname( $p.hash.<longname> ) );
			if $p.hash.<args> and
			   $p.hash.<args>.hash.<semiarglist> {
				@child.append( self._args( $p.hash.<args> ) );
			}
			elsif $p.hash.<args>.Str ~~ m{ \S } {
				@child.append( self._args( $p.hash.<args> ) );
			}
			else {
# XXX needs to be filled in
#				debug-match( $p ) if $*DEBUG;
#				die "Unhandled case" if
#					$*FACTORY-FAILURE-FATAL
			}
		}
		elsif self.assert-hash( $p, [< circumfix >] ) {
			@child.append( self._circumfix( $p.hash.<circumfix> ) );
		}
		elsif self.assert-hash( $p, [< dotty >] ) {
			@child.append( self._dotty( $p.hash.<dotty> ) );
		}
		elsif self.assert-hash( $p, [< fatarrow >] ) {
			@child.append( self._fatarrow( $p.hash.<fatarrow> ) );
		}
		elsif self.assert-hash( $p, [< multi_declarator >] ) {
			@child.append(
				self._multi_declarator(
					$p.hash.<multi_declarator>
				)
			);
		}
		elsif self.assert-hash( $p, [< regex_declarator >] ) {
			@child.append(
				self._regex_declarator(
					$p.hash.<regex_declarator>
				)
			);
		}
		elsif self.assert-hash( $p, [< routine_declarator >] ) {
			@child.append(
				self._routine_declarator(
					$p.hash.<routine_declarator>
				)
			);
		}
		elsif self.assert-hash( $p, [< scope_declarator >] ) {
			@child.append(
				self._scope_declarator(
					$p.hash.<scope_declarator>
				)
			);
		}
		elsif self.assert-hash( $p, [< type_declarator >] ) {
			@child.append(
				self._type_declarator(
					$p.hash.<type_declarator>
				)
			);
		}

		# $p doesn't contain WS after the block.
		elsif self.assert-hash( $p, [< package_declarator >] ) {
			@child.append(
				self._package_declarator(
					$p.hash.<package_declarator>
				)
			);
		}
		elsif self.assert-hash( $p, [< value >] ) {
			@child.append( self._value( $p.hash.<value> ) );
		}
		elsif self.assert-hash( $p, [< variable >] ) {
			@child.append( self._variable( $p.hash.<variable> ) );
		}
		elsif self.assert-hash( $p, [< colonpair >] ) {
			@child.append( self._colonpair( $p.hash.<colonpair> ) );
		}
		elsif self.assert-hash( $p, [< longname >] ) {
			@child.append( self._longname( $p.hash.<longname> ) );
		}
		elsif self.assert-hash( $p, [< sym >] ) {
			@child.append( self._sym( $p.hash.<sym> ) );
		}
		elsif self.assert-hash( $p, [< statement_prefix >] ) {
			@child.append(
				self._statement_prefix(
					$p.hash.<statement_prefix>
				)
			);
		}
		elsif self.assert-hash( $p, [< methodop >] ) {
			@child.append( self._methodop( $p.hash.<methodop> ) );
		}
		elsif self.assert-hash( $p, [< pblock >] ) {
			@child.append( self._pblock( $p.hash.<pblock> ) );
		}
		elsif $p.Str {
			@child.append( Perl6::Bareword.from-match( $p ) );
		}
		else {
			debug-match( $p ) if $*DEBUG;
			die "Unhandled case" if
				$*FACTORY-FAILURE-FATAL
		}
		@child;
	}

#	method _fake_infix( Mu $p ) returns Array[Perl6::Element] {
#		my Perl6::Element @child;
#		given $p {
#			default {
#				debug-match( $_ ) if $*DEBUG;
#				die "Unhandled case" if
#					$*FACTORY-FAILURE-FATAL
#			}
#		}
#		@child;
#	}

	method _fakesignature( Mu $p ) returns Array[Perl6::Element] {
		my Perl6::Element @child;
		given $p {
			when self.assert-hash( $_, [< signature >] ) {
				@child.append(
					self._signature( $_.hash.<signature> )
				);
			}
			default {
				debug-match( $_ ) if $*DEBUG;
				die "Unhandled case" if
					$*FACTORY-FAILURE-FATAL
			}
		}
		@child;
	}

	method _fatarrow( Mu $p ) returns Array[Perl6::Element] {
		my Perl6::Element @child;
		given $p {
			when self.assert-hash( $_, [< key val >] ) {
				@child.append( self._key( $_.hash.<key> ) );
				@child.append(
					Perl6::Operator::Infix.from-sample(
						$_, FAT-ARROW
					)
				);
				@child.append( self._val( $_.hash.<val> ) );
			}
			default {
				debug-match( $_ ) if $*DEBUG;
				die "Unhandled case" if
					$*FACTORY-FAILURE-FATAL
			}
		}
		@child;
	}

	method __FloatingPoint( Mu $p ) returns Perl6::Element {
		Perl6::Number::FloatingPoint.from-match( $p );
	}

#	method _hexint( Mu $p ) returns Perl6::Element {
#		Perl6::Number::Hexadecimal.from-match( $p );
#	}

	method _identifier( Mu $p ) returns Array[Perl6::Element] {
		my Perl6::Element @child;
		if $p.Str {
			@child.append( Perl6::Bareword.from-match( $p ) );
		}
		else {
			debug-match( $p ) if $*DEBUG;
			die "Unhandled case" if
				$*FACTORY-FAILURE-FATAL
		}
		@child;
	}

	method _infix( Mu $p ) returns Array[Perl6::Element] {
		my Perl6::Element @child;
		given $p {
			when self.assert-hash( $_, [< sym EXPR >], [< O >] ) {
				@child.append( self._sym( $_.hash.<sym> ) );
				@child.append( self._EXPR( $_.hash.<EXPR> ) );
			}
			when self.assert-hash( $_, [< sym O >] ) {
				@child.append(
					Perl6::Operator::Infix.from-match(
						$_.hash.<sym>
					)
				);
			}
			default {
				debug-match( $_ ) if $*DEBUG;
				die "Unhandled case" if
					$*FACTORY-FAILURE-FATAL
			}
		}
		@child;
	}

#	method _infixish( Mu $p ) returns Array[Perl6::Element] {
#		my Perl6::Element @child;
#		given $p {
#			default {
#				debug-match( $_ ) if $*DEBUG;
#				die "Unhandled case" if
#					$*FACTORY-FAILURE-FATAL
#			}
#		}
#		@child;
#	}

	# << >>
	# « »
	#
#	method _infix_circumfix_meta_operator( Mu $p )
#			returns Array[Perl6::Element] {
#		my Perl6::Element @child;
#		given $p {
#			default {
#				debug-match( $_ ) if $*DEBUG;
#				die "Unhandled case" if
#					$*FACTORY-FAILURE-FATAL
#			}
#		}
#		@child;
#	}

	# « »
	#
	method _infix_prefix_meta_operator( Mu $p )
			returns Array[Perl6::Element] {
		my Perl6::Element @child;
		given $p {
			when self.assert-hash( $_, [< sym infixish O >] ) {
				# XXX have to distinguish _sym(...) bareword
				# XXX from operator
				@child.append(
					Perl6::Operator::Infix.from-int(
						$_.hash.<sym>.from,
						$_.hash.<sym>.Str ~
							$_.hash.<infixish>
					)
				);
			}
			default {
				debug-match( $_ ) if $*DEBUG;
				die "Unhandled case" if
					$*FACTORY-FAILURE-FATAL
			}
		}
		@child;
	}

	# =
	# :=
	# ::=
	# .=
	# .
	#
	method _initializer( Mu $p ) returns Array[Perl6::Element] {
		my Perl6::Element @child;
		given $p {
			when self.assert-hash( $_, [< sym dottyopish >] ) {
				@child.append(
					Perl6::Operator::Infix.from-match(
						$_.hash.<sym>
					)
				);
				@child.append(
					self._dottyopish( $_.hash.<dottyopish> )
				);
			}
			when self.assert-hash( $_, [< sym EXPR >] ) {
				# XXX have to distinguish _sym(...) bareword
				# XXX from operator
				@child.append(
					Perl6::Operator::Infix.from-match(
						$_.hash.<sym>
					)
				);
				@child.append(
					self._EXPR( $_.hash.<EXPR> )
				);
			}
			default {
				debug-match( $_ ) if $*DEBUG;
				die "Unhandled case" if
					$*FACTORY-FAILURE-FATAL
			}
		}
		@child;
	}

	method _integer( Mu $p ) returns Array[Perl6::Element] {
		my Perl6::Element @child;
		given $p {
			when self.assert-hash( $_, [< binint VALUE >] ) {
				@child.append(
					Perl6::Number::Binary.from-match( $_ )
				);
			}
			when self.assert-hash( $_, [< octint VALUE >] ) {
				@child.append(
					Perl6::Number::Octal.from-match( $_ )
				);
			}
			when self.assert-hash( $_, [< decint VALUE >] ) {
				@child.append(
					Perl6::Number::Decimal.from-match( $_ )
				);
			}
			when self.assert-hash( $_, [< hexint VALUE >] ) {
				@child.append(
					Perl6::Number::Hexadecimal.from-match(
						$_
					)
				);
			}
			default {
				debug-match( $_ ) if $*DEBUG;
				die "Unhandled case" if
					$*FACTORY-FAILURE-FATAL
			}
		}
		@child;
	}

#	method _invocant( Mu $p ) returns Array[Perl6::Element] {
#		my Perl6::Element @child;
#		#if $p ~~ QAST::Want;
#		given $p {
#			default {
#				debug-match( $_ ) if $*DEBUG;
#				die "Unhandled case" if
#					$*FACTORY-FAILURE-FATAL
#			}
#		}
#		@child;
#	}

	method _key( Mu $p ) returns Perl6::Element {
		Perl6::Bareword.from-match( $p );
	}

	method _lambda( Mu $p ) returns Perl6::Element {
		Perl6::Operator::Infix.from-match( $p );
	}

	method _left( Mu $p ) returns Array[Perl6::Element] {
		my Perl6::Element @child;
		given $p {
			when self.assert-hash( $_, [< termseq >] ) {
				@child.append(
					self._termseq( $_.hash.<termseq> )
				);
			}
			default {
				debug-match( $_ ) if $*DEBUG;
				die "Unhandled case" if
					$*FACTORY-FAILURE-FATAL
			}
		}
		@child;
	}

	method _longname( Mu $p ) returns Array[Perl6::Element] {
		my Perl6::Element @child;
		given $p {
			when self.assert-hash( $_,
					[< name >], [< colonpair >] ) {
				@child.append( self._name( $_.hash.<name> ) );
			}
			default {
				debug-match( $_ ) if $*DEBUG;
				die "Unhandled case" if
					$*FACTORY-FAILURE-FATAL
			}
		}
		@child;
	}

#	method _max( Mu $p ) returns Array[Perl6::Element] {
#		my Perl6::Element @child; 
#		given $p {
#			default {
#				debug-match( $_ ) if $*DEBUG;
#				die "Unhandled case" if
#					$*FACTORY-FAILURE-FATAL
#			}
#		}
#		@child;
#	}

	# :my
	# { }
	# qw
	# '
	#
#	method _metachar( Mu $p ) returns Array[Perl6::Element] {
#		my Perl6::Element @child;
#		given $p {
#			when self.assert-hash( $_, [< sym >] ) {
#				die; # XXX unused? Or just untested?
#				self._sym( $_.hash.<sym> );
#			}
#			when self.assert-hash( $_, [< codeblock >] ) {
#				die; # XXX unused? Or just untested?
#				self._codeblock( $_.hash.<codeblock> );
#			}
#			when self.assert-hash( $_, [< backslash >] ) {
#				die; # XXX unused? Or just untested?
#				self._backslash( $_.hash.<backslash> );
#			}
#			when self.assert-hash( $_, [< assertion >] ) {
#				die; # XXX unused? Or just untested?
#				self._assertion( $_.hash.<assertion> );
#			}
#			when self.assert-hash( $_, [< nibble >] ) {
#				die; # XXX unused? Or just untested?
#				self._nibble( $_.hash.<nibble> );
#			}
#			when self.assert-hash( $_, [< quote >] ) {
#				die; # XXX unused? Or just untested?
#				self._quote( $_.hash.<quote> );
#			}
#			when self.assert-hash( $_, [< nibbler >] ) {
#				die; # XXX unused? Or just untested?
#				self._nibbler( $_.hash.<nibbler> );
#			}
#			when self.assert-hash( $_, [< statement >] ) {
#				die; # XXX unused? Or just untested?
#				self._statement( $_.hash.<statement> );
#			}
#			default {
#				debug-match( $_ ) if $*DEBUG;
#				die "Unhandled case" if
#					$*FACTORY-FAILURE-FATAL
#			}
#		}
#		@child;
#	}

	method _method_def( Mu $p ) returns Array[Perl6::Element] {
		my Perl6::Element @child;
		given $p {
			when self.assert-hash( $_,
				     [< specials longname blockoid multisig >],
				     [< trait >] ) {
				my Perl6::Element @_child;
				# XXX has a twin at <blockoid multisig> in EXPR
				my Str $x = $_.orig.substr(
					0, $_.hash.<multisig>.from
				);
				$x ~~ m{ ( '(' \s* ) $ };
				my Int $from = $0.Str.chars;
				my Str $y = $_.orig.substr(
					$_.hash.<multisig>.to
				);
				$y ~~ m{ ^ ( \s* ')' ) };
				my Int $to = $0.Str.chars;
				@_child.append(
					 self._multisig( $_.hash.<multisig> )
				);
				@child.append(
					self._longname( $_.hash.<longname> )
				);
				@child.append(
					Perl6::Operator::Circumfix.from-int(
						$_.hash.<multisig>.from - $from,
						$_.orig.substr(
							$_.hash.<multisig>.from - $from,
							$_.hash.<multisig>.chars + $from + $to
						),
						@_child
					)
				);
				@child.append(
					self._blockoid( $_.hash.<blockoid> )
				);
			}
			when self.assert-hash( $_,
				     [< specials longname blockoid >],
				     [< trait >] ) {
				@child.append(
					self._longname( $_.hash.<longname> )
				);
				@child.append(
					self._blockoid( $_.hash.<blockoid> )
				);
			}
			default {
				debug-match( $_ ) if $*DEBUG;
				die "Unhandled case" if
					$*FACTORY-FAILURE-FATAL
			}
		}
		@child;
	}

	method _methodop( Mu $p ) returns Array[Perl6::Element] {
		my Perl6::Element @child;
		given $p {
			when self.assert-hash( $_, [< longname args >] ) {
				@child.append(
					self._longname( $_.hash.<longname> )
				);
				@child.append( self._args( $_.hash.<args> ) );
			}
			when self.assert-hash( $_, [< variable >] ) {
				@child.append(
					self._variable( $_.hash.<variable> )
				);
			}
			when self.assert-hash( $_, [< longname >] ) {
				@child.append(
					self._longname( $_.hash.<longname> )
				);
			}
			default {
				debug-match( $_ ) if $*DEBUG;
				die "Unhandled case" if
					$*FACTORY-FAILURE-FATAL
			}
		}
		@child;
	}

	method _min( Mu $p ) returns Array[Perl6::Element] {
		my Perl6::Element @child;
		given $p {
			when self.assert-hash( $_, [< decint VALUE >] ) {
				# XXX The decimal is just a string.
				@child.append(
					Perl6::Number::Decimal.from-match( $_ )
				);
			}
			default {
				debug-match( $_ ) if $*DEBUG;
				die "Unhandled case" if
					$*FACTORY-FAILURE-FATAL
			}
		}
		@child;
	}

	method _modifier_expr( Mu $p ) returns Array[Perl6::Element] {
		my Perl6::Element @child;
		given $p {
			when self.assert-hash( $_, [< EXPR >] ) {
				@child.append( self._EXPR( $_.hash.<EXPR> ) );
			}
			default {
				debug-match( $_ ) if $*DEBUG;
				die "Unhandled case" if
					$*FACTORY-FAILURE-FATAL
			}
		}
		@child;
	}

	method _module_name( Mu $p ) returns Array[Perl6::Element] {
		my Perl6::Element @child;
		given $p {
			when self.assert-hash( $_, [< longname >] ) {
				@child.append(
					self._longname( $_.hash.<longname> )
				);
			}
			default {
				debug-match( $_ ) if $*DEBUG;
				die "Unhandled case" if
					$*FACTORY-FAILURE-FATAL
			}
		}
		@child;
	}

#	method _morename( Mu $p ) returns Array[Perl6::Element] {
#		my Perl6::Element @child;
#		if $p.list {
#			for $p.list {
#				if self.assert-hash( $p, [< identifier >] ) {
#					# XXX replace with _identifier(..)
#					@child.append(
#						Perl6::PackageName.from-match(
#							$_.hash.<identifier>
#						)
#					);
#				}
#				else {
#					debug-match( $_ ) if $*DEBUG;
#					die "Unhandled case" if
#						$*FACTORY-FAILURE-FATAL
#				}
#			}
#		}
#		else {
#			debug-match( $p ) if $*DEBUG;
#			die "Unhandled case" if
#				$*FACTORY-FAILURE-FATAL
#		}
#		@child;
#	}

	# multi
	# proto
	# only
	# null
	#
	method _multi_declarator( Mu $p ) returns Array[Perl6::Element] {
		my Perl6::Element @child;
		given $p {
			when self.assert-hash( $_, [< sym routine_def >] ) {
				@child.append( self._sym( $_.hash.<sym> ) );
				@child.append(
					self._routine_def(
						$_.hash.<routine_def>
					)
				);
			}
			when self.assert-hash( $_, [< sym declarator >] ) {
				@child.append( self._sym( $_.hash.<sym> ) );
				@child.append(
					self._declarator( $_.hash.<declarator> )
				);
			}
			when self.assert-hash( $_, [< declarator >] ) {
				@child.append(
					self._declarator( $_.hash.<declarator> )
				);
			}
			default {
				debug-match( $_ ) if $*DEBUG;
				die "Unhandled case" if
					$*FACTORY-FAILURE-FATAL
			}
		}
		@child;
	}

	method _multisig( Mu $p ) returns Array[Perl6::Element] {
		my Perl6::Element @child;
		given $p {
			when self.assert-hash( $_, [< signature >] ) {
				@child.append(
					self._signature( $_.hash.<signature> )
				);
			}
			default {
				debug-match( $_ ) if $*DEBUG;
				die "Unhandled case" if
					$*FACTORY-FAILURE-FATAL
			}
		}
		@child;
	}

	method _named_param( Mu $p ) returns Array[Perl6::Element] {
		my Perl6::Element @child;
		given $p {
			when self.assert-hash( $_, [< name param_var >] ) {
				my Perl6::Element @_child;
				@_child.append(
					self._param_var( $_.hash.<param_var> )
				);
				if $_.Str ~~ m{ ^ (':') } {
					@child.append(
						Perl6::Bareword.from-int(
							$_.from,
							$0.Str
						)
					);
				}
				@child.append( self._name( $_.hash.<name> ) );
				@child.append(
					Perl6::Operator::Circumfix.from-delims(
						$_,
						'(',
						')',
						@_child
					)
				);
			}
			when self.assert-hash( $_, [< param_var >] ) {
				if $_.Str ~~ m{ ^ (':') } {
					@child.append(
						Perl6::Bareword.from-int(
							$_.from,
							$0.Str
						)
					);
				}
				@child.append(
					self._param_var( $_.hash.<param_var> )
				);
			}
			default {
				debug-match( $_ ) if $*DEBUG;
				die "Unhandled case" if
					$*FACTORY-FAILURE-FATAL
			}
		}
		@child;
	}

	method _name( Mu $p ) returns Array[Perl6::Element] {
		my Perl6::Element @child;
		if $p.hash {
			given $p {
				when self.assert-hash( $_,
						[< identifier >],
						[< morename >] ) {
					# XXX replace with _identifier(..)
					@child.append(
						Perl6::Bareword.from-match( $_ )
					);
					# XXX Probably should be Enter(':')..Exit('')
					if $_.orig.Str.substr( $_.to, 1 ) eq
							COLON {
						@child.append(
							Perl6::Bareword.from-int(
								$_.to,
								COLON
							)
						)
					}
				}
				when self.assert-hash( $_, [< morename >] ) {
					# XXX replace with _morename(..)
					@child.append(
						Perl6::PackageName.from-match( $_ )
					);
				}
				default {
					debug-match( $_ ) if $*DEBUG;
					die "Unhandled case" if
						$*FACTORY-FAILURE-FATAL
				}
			}
		}
		elsif $p.Str {
			@child.append( Perl6::Bareword.from-match( $p ) );
		}
		@child;
	}

	method _nibble( Mu $p ) returns Array[Perl6::Element] {
		my Perl6::Element @child;
		if self.assert-hash( $p, [< termseq >] ) {
			@child.append( self._termseq( $p.hash.<termseq> ) );
		}
		elsif $p.Str {
			if $p.Str ~~ m{ ^ ( .+? ) \s+ $ } {
				@child.append(
					Perl6::String::Body.from-int(
						$p.from,
						$0.Str
					)
				);
			}
			else {
				@child.append(
					Perl6::String::Body.from-match( $p )
				);
			}
		}
		else {
			debug-match( $_ ) if $*DEBUG;
			die "Unhandled case" if
				$*FACTORY-FAILURE-FATAL
		}
		@child;
	}

#	method _nibbler( Mu $p ) returns Array[Perl6::Element] {
#		my Perl6::Element @child;
#		given $p {
#			default {
#				debug-match( $_ ) if $*DEBUG;
#				die "Unhandled case" if
#					$*FACTORY-FAILURE-FATAL
#			}
#		}
#		@child;
#	}

#	method _normspace( Mu $p ) returns Array[Perl6::Element] {
#		my Perl6::Element @child;
#		given $p {
#			default {
#				debug-match( $_ );
#				die "Unhandled case" if
#					$*FACTORY-FAILURE-FATAL
#			}
#		}
#		@child;
#	}

	method _noun( Mu $p ) returns Array[Perl6::Element] {
		my Perl6::Element @child;
		if $p.list {
			for $p.list {
				if self.assert-hash( $_,
					[< sigmaybe sigfinal
					   quantifier atom >] ) {
					# XXX sigfinal is unused
					# XXX sigmaybe is unused
					@child.append(
						self._quantifier(
							$_.hash.<quantifier>
						)
					);
					@child.append(
						self._atom( $_.hash.<atom> )
					);
				}
				elsif self.assert-hash( $_,
					[< sigfinal quantifier
					   separator atom >] ) {
					@child.append(
						self._atom( $_.hash.<atom> )
					);
					@child.append(
						self._quantifier(
							$_.hash.<quantifier>
						)
					);
					@child.append(
						self._separator(
							$_.hash.<separator>
						)
					);
				}
				elsif self.assert-hash( $_,
					[< sigmaybe sigfinal
					   separator atom >] ) {
					# XXX sigfinal is unused
					# XXX sigmaybe is unused
					@child.append(
						self._separator(
							$_.hash.<separator>
						)
					);
					@child.append(
						self._atom( $_.hash.<atom> )
					);
				}
				elsif self.assert-hash( $_,
					[< atom sigmaybe quantifier >] ) {
					# XXX sigmaybe is unused
					@child.append(
						self._atom( $_.hash.<atom> )
					);
					@child.append(
						self._quantifier(
							$_.hash.<quantifier>
					 	)
					);
				}
				elsif self.assert-hash( $_,
					[< atom sigfinal quantifier >] ) {
					# XXX sigfinal is unused
					@child.append(
						self._atom( $_.hash.<atom> )
					);
					@child.append(
						self._quantifier(
							$_.hash.<quantifier>
					 	)
					);
				}
				elsif self.assert-hash( $_,
					[< atom quantifier >] ) {
					@child.append(
						self._atom( $_.hash.<atom> )
					);
					@child.append(
						self._quantifier(
							$_.hash.<quantifier>
					 	)
					);
				}
				elsif self.assert-hash( $_,
					[< atom sigfinal >] ) {
					# XXX sigfinal is unused
					@child.append(
						self._atom( $_.hash.<atom> )
					);
				}
				elsif self.assert-hash( $_,
					[< atom >], [< sigfinal >] ) {
					@child.append(
						self._atom( $_.hash.<atom> )
					);
				}
				elsif self.assert-hash( $_, [< atom >] ) {
					@child.append(
						self._atom( $_.hash.<atom> )
					);
				}
				else {
					debug-match( $_ ) if $*DEBUG;
					die "Unhandled case" if
						$*FACTORY-FAILURE-FATAL
				}
			}
		}
		else {
			debug-match( $p ) if $*DEBUG;
			die "Unhandled case" if
				$*FACTORY-FAILURE-FATAL
		}
		@child;
	}

	# numish # ?
	#
	method _number( Mu $p ) returns Array[Perl6::Element] {
		my Perl6::Element @child;
		given $p {
			when self.assert-hash( $_, [< numish >] ) {
				@child.append(
					self._numish( $_.hash.<numish> )
				);
			}
			default {
				debug-match( $_ ) if $*DEBUG;
				die "Unhandled case" if
					$*FACTORY-FAILURE-FATAL
			}
		}
		@child;
	}

	method __Inf( Mu $p ) returns Perl6::Element {
		Perl6::Infinity.from-match( $p );
	}

	method __NaN( Mu $p ) returns Perl6::Element {
		Perl6::NotANumber.from-match( $p );
	}

	method _numish( Mu $p ) returns Array[Perl6::Element] {
		my Perl6::Element @child;
		given $p {
			when self.assert-hash( $_, [< dec_number >] ) {
				@child.append(
					self._dec_number( $_.hash.<dec_number> )
				);
			}
			when self.assert-hash( $_, [< rad_number >] ) {
				@child.append(
					self._rad_number( $_.hash.<rad_number> )
				);
			}
			when self.assert-hash( $_, [< integer >] ) {
				@child.append(
					self._integer( $_.hash.<integer> )
				);
			}
			when $_.Str eq 'Inf' {
				@child.append( self.__Inf( $_ ) );
			}
			when $_.Str eq 'NaN' {
				@child.append( self.__NaN( $_ ) );
			}
			default {
				debug-match( $_ ) if $*DEBUG;
				die "Unhandled case" if
					$*FACTORY-FAILURE-FATAL
			}
		}
		@child;
	}

#	method _O( Mu $p ) returns Array[Perl6::Element] {
#		my Perl6::Element @child;
#		return True if $p.<thunky>
#			and $p.<prec>
#			and $p.<fiddly>
#			and $p.<reducecheck>
#			and $p.<pasttype>
#			and $p.<dba>
#			and $p.<assoc>;
#		return True if $p.<thunky>
#			and $p.<prec>
#			and $p.<pasttype>
#			and $p.<dba>
#			and $p.<iffy>
#			and $p.<assoc>;
#		return True if $p.<prec>
#			and $p.<pasttype>
#			and $p.<dba>
#			and $p.<diffy>
#			and $p.<iffy>
#			and $p.<assoc>;
#		return True if $p.<prec>
#			and $p.<fiddly>
#			and $p.<sub>
#			and $p.<dba>
#			and $p.<assoc>;
#		return True if $p.<prec>
#			and $p.<nextterm>
#			and $p.<fiddly>
#			and $p.<dba>
#			and $p.<assoc>;
#		return True if $p.<thunky>
#			and $p.<prec>
#			and $p.<dba>
#			and $p.<assoc>;
#		return True if $p.<prec>
#			and $p.<diffy>
#			and $p.<dba>
#			and $p.<assoc>;
#		return True if $p.<prec>
#			and $p.<iffy>
#			and $p.<dba>
#			and $p.<assoc>;
#		return True if $p.<prec>
#			and $p.<fiddly>
#			and $p.<dba>
#			and $p.<assoc>;
#		return True if $p.<prec>
#			and $p.<dba>
#			and $p.<assoc>;
#		@child;
#	}

#	method _octint( Mu $p ) returns Perl6::Element {
#		Perl6::Number::Octal.from-match( $p );
#	}

#	method _op( Mu $p ) returns Array[Perl6::Element] {
#		my Perl6::Element @child;
#		given $p {
#			default {
#				debug-match( $_ ) if $*DEBUG;
#				die "Unhandled case" if
#					$*FACTORY-FAILURE-FATAL
#			}
#		}
#		@child;
#	}

#	method _OPER( Mu $p ) returns Array[Perl6::Element] {
#		my Perl6::Element @child;
#		given $p {
#			when self.assert-hash( $_, [< sym infixish O >] ) {
#				@child.append( self._sym( $_.hash.<sym> ) );
#				@child.append(
#					self._infixish( $_.hash.<infixish> )
#				);
#				@child.append( self._O( $_.hash.<O> ) );
#			}
#			when self.assert-hash( $_, [< sym dottyop O >] ) {
#				# XXX replace with _sym(..)
#				@child.append(
#					Perl6::Operator::Infix.from-match(
#						$_.hash.<sym>
#					)
#				);
#				@child.append(
#					self._dottyop( $_.hash.<dottyop> )
#				);
#			}
#			when self.assert-hash( $_, [< sym O >] ) {
#				@child.append( self._sym( $_.hash.<sym> ) );
## XXX Probably needs to be rethought
##				@child.append( self._O( $_.hash.<O> ) );
#			}
#			when self.assert-hash( $_, [< EXPR O >] ) {
#				@child.append( self._EXPR( $_.hash.<EXPR> ) );
#				@child.append( self._O( $_.hash.<O> ) );
#			}
#			when self.assert-hash( $_, [< semilist O >] ) {
#				@child.append(
#					self._semilist( $_.hash.<semilist> )
#				);
## XXX probably needs to be rethought
##				@child.append( self._O( $_.hash.<O> ) );
#			}
#			when self.assert-hash( $_, [< nibble O >] ) {
#				@child.append(
#					self._nibble( $_.hash.<nibble> )
#				);
#				@child.append( self._O( $_.hash.<O> ) );
#			}
#			when self.assert-hash( $_, [< arglist O >] ) {
#				@child.append(
#					self._arglist( $_.hash.<arglist> )
#				);
#				@child.append( self._O( $_.hash.<O> ) );
#			}
#			when self.assert-hash( $_, [< dig O >] ) {
#				@child.append( self._dig( $_.hash.<dig> ) );
#				@child.append( self._O( $_.hash.<O> ) );
#			}
#			when self.assert-hash( $_, [< O >] ) {
#				@child.append( self._O( $_.hash.<O> ) );
#			}
#			default {
#				debug-match( $_ ) if $*DEBUG;
#				die "Unhandled case" if
#					$*FACTORY-FAILURE-FATAL
#			}
#		}
#		@child;
#	}

	# ?{ }
	# ??{ }
	# var
	#
#	method _p5metachar( Mu $p ) returns Array[Perl6::Element] {
#		my Perl6::Element @child;
#		given $p {
#			default {
#				debug-match( $_ ) if $*DEBUG;
#				die "Unhandled case" if
#					$*FACTORY-FAILURE-FATAL
#			}
#		}
#		@child;
#	}

	# package <name> { }
	# module <name> { }
	# class <name> { }
	# grammar <name> { }
	# role <name> { }
	# knowhow <name> { }
	# native <name> { }
	# lang <name> ...
	# trusts <name>
	# also <name>
	#
	method _package_declarator( Mu $p ) returns Array[Perl6::Element] {
		my Perl6::Element @child;
		given $p {
			when self.assert-hash( $_, [< sym package_def >] ) {
				@child.append( self._sym( $_.hash.<sym> ) );
				@child.append(
					self._package_def(
						$_.hash.<package_def>
					)
				);
			}
			when self.assert-hash( $_, [< sym typename >] ) {
				@child.append( self._sym( $_.hash.<sym> ) );
				@child.append(
					self._typename( $_.hash.<typename> )
				);
			}
			when self.assert-hash( $_, [< sym trait >] ) {
				@child.append( self._sym( $_.hash.<sym> ) );
				@child.append( self._trait( $_.hash.<trait> ) );
			}
			default {
				debug-match( $_ ) if $*DEBUG;
				die "Unhandled case" if
					$*FACTORY-FAILURE-FATAL
			}
		}
		@child;
	}

	method _package_def( Mu $p ) returns Array[Perl6::Element] {
		my Perl6::Element @child;
		given $p {
			when self.assert-hash( $_,
					[< longname statementlist >],
					[< trait >] ) {
				@child.append(
					self._longname( $_.hash.<longname> )
				);
				my Str $temp = $_.Str.substr(
					$_.hash.<longname>.to - $_.from
				);
				if $temp ~~ m{ ^ ( \s+ ) (';') } {
					my Int $left-margin = $0.Str.chars;
					@child.append(
						Perl6::Semicolon.from-int(
							$left-margin + $_.hash.<longname>.to,
							$1.Str
						)
					);
				}
			}
			when self.assert-hash( $_,
					[< longname trait blockoid >] ) {
				@child.append(
					self._longname( $_.hash.<longname> )
				);
				@child.append(
					self._trait( $_.hash.<trait> )
				);
				@child.append(
					self._blockoid( $_.hash.<blockoid> )
				);
			}
			when self.assert-hash( $_,
					[< longname blockoid >], [< trait >] ) {
				@child.append(
					self._longname( $_.hash.<longname> )
				);
				@child.append(
					self._blockoid( $_.hash.<blockoid> )
				);
			}
			when self.assert-hash( $_,
					[< blockoid >], [< trait >] ) {
				@child.append(
					self._blockoid( $_.hash.<blockoid> )
				);
			}
			default {
				debug-match( $_ ) if $*DEBUG;
				die "Unhandled case" if
					$*FACTORY-FAILURE-FATAL
			}
		}
		@child;
	}

	method _param_term( Mu $p ) returns Array[Perl6::Element] {
		my Perl6::Element @child;
		given $p {
			when self.assert-hash( $_, [< defterm >] ) {
				@child.append(
					self._defterm( $_.hash.<defterm> )
				);
			}
			default {
				debug-match( $_ ) if $*DEBUG;
				die "Unhandled case" if
					$*FACTORY-FAILURE-FATAL
			}
		}
		@child;
	}

	method _parameter( Mu $p ) returns Array[Perl6::Element] {
		my Perl6::Element @child;
		for $p.list {
			if self.assert-hash( $_,
				[< param_var type_constraint
				   quant post_constraint >],
				[< default_value modifier trait >] ) {
				# Synthesize the 'from' and 'to' markers for
				# 'where'
				$p.Str ~~ m{ << (where) >> };
				my Int $left-margin = $0.from;
				@child.append(
					self._type_constraint(
						$_.hash.<type_constraint>
					)
				);
				@child.append(
					self._param_var( $_.hash.<param_var> )
				);
				@child.append(
					Perl6::Bareword.from-int(
						$left-margin + $p.from,
						$0.Str
					)
				);
				@child.append(
					self._post_constraint(
						$_.hash.<post_constraint>
					)
				);
			}
			elsif self.assert-hash( $_,
				[< type_constraint named_param quant >],
				[< default_value modifier trait
				   post_constraint >] ) {
				@child.append(
					self._named_param(
						$_.hash.<named_param>
					)
				);
				@child.append(
					self._type_constraint(
						$_.hash.<type_constraint>
					)
				);
				@child.append(
					self._param_var( $_.hash.<param_var> )
				);
			}
			elsif self.assert-hash( $_,
				[< type_constraint param_var quant >],
				[< default_value modifier trait
				   post_constraint >] ) {
				@child.append(
					self._type_constraint(
						$_.hash.<type_constraint>
					)
				);
				@child.append(
					self._param_var( $_.hash.<param_var> )
				);
			}
			elsif self.assert-hash( $_,
				[< param_var quant default_value >],
				[< modifier trait
				   type_constraint
				   post_constraint >] ) {
				@child.append(
					self._param_var( $_.hash.<param_var> )
				);
				# XXX replace with _quant(..) &c
				@child.append(
					Perl6::Operator::Infix.from-sample(
						$p, EQUAL
					)
				);
				@child.append(
					self._default_value(
						$_.hash.<default_value>
					)
				);
			}
			elsif self.assert-hash( $_,
				[< param_var quant >],
				[< default_value modifier trait
				   type_constraint
				   post_constraint >] ) {
				@child.append(
					self._param_var( $_.hash.<param_var> )
				);
			}
			elsif self.assert-hash( $_,
				[< type_constraint >],
				[< default_value modifier trait
				   post_constraint >] ) {
				@child.append(
					self._type_constraint(
						$_.hash.<type_constraint>
					)
				);
			}
			else {
				debug-match( $_ ) if $*DEBUG;
				die "Unhandled case" if
					$*FACTORY-FAILURE-FATAL
			}
		}
		@child;
	}

	my %sigil-map =
		'$' => Perl6::Variable::Scalar,
		'$*' => Perl6::Variable::Scalar::Dynamic,
		'$.' => Perl6::Variable::Scalar::Accessor,
		'$!' => Perl6::Variable::Scalar::Attribute,
		'$?' => Perl6::Variable::Scalar::CompileTime,
		'$<' => Perl6::Variable::Scalar::MatchIndex,
		'$^' => Perl6::Variable::Scalar::Positional,
		'$:' => Perl6::Variable::Scalar::Named,
		'$=' => Perl6::Variable::Scalar::Pod,
		'$~' => Perl6::Variable::Scalar::SubLanguage,
		'%' => Perl6::Variable::Hash,
		'%*' => Perl6::Variable::Hash::Dynamic,
		'%.' => Perl6::Variable::Hash::Accessor,
		'%!' => Perl6::Variable::Hash::Attribute,
		'%?' => Perl6::Variable::Hash::CompileTime,
		'%<' => Perl6::Variable::Hash::MatchIndex,
		'%^' => Perl6::Variable::Hash::Positional,
		'%:' => Perl6::Variable::Hash::Named,
		'%=' => Perl6::Variable::Hash::Pod,
		'%~' => Perl6::Variable::Hash::SubLanguage,
		'@' => Perl6::Variable::Array,
		'@*' => Perl6::Variable::Array::Dynamic,
		'@.' => Perl6::Variable::Array::Accessor,
		'@!' => Perl6::Variable::Array::Attribute,
		'@?' => Perl6::Variable::Array::CompileTime,
		'@<' => Perl6::Variable::Array::MatchIndex,
		'@^' => Perl6::Variable::Array::Positional,
		'@:' => Perl6::Variable::Array::Named,
		'@=' => Perl6::Variable::Array::Pod,
		'@~' => Perl6::Variable::Array::SubLanguage,
		'&' => Perl6::Variable::Callable,
		'&*' => Perl6::Variable::Callable::Dynamic,
		'&.' => Perl6::Variable::Callable::Accessor,
		'&!' => Perl6::Variable::Callable::Attribute,
		'&?' => Perl6::Variable::Callable::CompileTime,
		'&<' => Perl6::Variable::Callable::MatchIndex,
		'&^' => Perl6::Variable::Callable::Positional,
		'&:' => Perl6::Variable::Callable::Named,
		'&=' => Perl6::Variable::Callable::Pod,
		'&~' => Perl6::Variable::Callable::SubLanguage;

	method _param_var( Mu $p ) returns Array[Perl6::Element] {
		my Perl6::Element @child;
		given $p {
			when self.assert-hash( $_, [< name twigil sigil >] ) {
				@child.append(
					self.__Variable(
						$_, $_.hash.<name>
					)
				);
			}
			when self.assert-hash( $_, [< name sigil >] ) {
				@child.append(
					self.__Variable(
						$_, $_.hash.<name>
					)
				);
			}
			when self.assert-hash( $_, [< signature >] ) {
				my Perl6::Element @_child;
				@_child.append(
					self._signature( $_.hash.<signature> )
				);
				@child.append(
					Perl6::Operator::Circumfix.from-match(
						$_, @_child
					)
				);
			}
			when self.assert-hash( $_, [< sigil >] ) {
				@child.append( self._sigil( $_.hash.<sigil> ) );
			}
			default {
				debug-match( $_ ) if $*DEBUG;
				die "Unhandled case" if
					$*FACTORY-FAILURE-FATAL
			}
		}
		@child;
	}

	method _pblock( Mu $p ) returns Array[Perl6::Element] {
		my Perl6::Element @child;
		given $p {
			when self.assert-hash( $_,
					[< lambda signature blockoid >] ) {
				@child.append(
					self._lambda( $_.hash.<lambda> )
				);
				@child.append(
					self._signature( $_.hash.<signature> )
				);
				@child.append(
					self._blockoid( $_.hash.<blockoid> )
				);
			}
			when self.assert-hash( $_, [< blockoid >] ) {
				@child.append(
					self._blockoid( $p.hash.<blockoid> )
				);
			}
			default {
				debug-match( $_ ) if $*DEBUG;
				die "Unhandled case" if
					$*FACTORY-FAILURE-FATAL
			}
		}
		@child;
	}

	# Needs to be run through a different parser?

	# delimited
	# delimited_comment
	# delimited_table
	# delimited_code
	# paragraph
	# paragraph_comment
	# paragraph_table
	# paragraph_code
	# abbreviated
	# abbreviated_comment
	# abbreviated_table
	# abbreviated_code
	# finish
	# config
	# text
	#
#	method _pod_block( Mu $p ) returns Array[Perl6::Element] {
#		my Perl6::Element @child;
#		given $p {
#			default {
#				debug-match( $_ ) if $*DEBUG;
#				die "Unhandled case" if
#					$*FACTORY-FAILURE-FATAL
#			}
#		}
#		@child;
#	}

	# block
	# text
	#
#	method _pod_content( Mu $p ) returns Array[Perl6::Element] {
#		my Perl6::Element @child;
#		given $p {
#			default {
#				debug-match( $_ ) if $*DEBUG;
#				die "Unhandled case" if
#					$*FACTORY-FAILURE-FATAL
#			}
#		}
#		@child;
#	}

	# regular
	# code
	#
#	method _pod_textcontent( Mu $p ) returns Array[Perl6::Element] {
#		my Perl6::Element @child;
#		given $p {
#			default {
#				debug-match( $_ ) if $*DEBUG;
#				die "Unhandled case" if
#					$*FACTORY-FAILURE-FATAL
#			}
#		}
#		@child;
#	}

	method _postfix_prefix_meta_operator( Mu $p )
			returns Array[Perl6::Element] {
		my Perl6::Element @child;
		if $p.list {
			for $p.list {
				if $_.Str {
					@child.append(
						Perl6::Operator::Infix.from-match(
							$_
						)
					);
				}
				else {
					debug-match( $_ ) if $*DEBUG;
					die "Unhandled case" if
						$*FACTORY-FAILURE-FATAL
				}
			}
		}
		else {
			debug-match( $_ ) if $*DEBUG;
			die "Unhandled case" if
				$*FACTORY-FAILURE-FATAL
		}
		@child;
	}

	method _post_constraint( Mu $p ) returns Array[Perl6::Element] {
		my Perl6::Element @child;
		if $p.list {
			for $p.list {
				if self.assert-hash( $_, [< EXPR >] ) {
					@child.append( self._EXPR( $_ ) );
				}
				else {
					debug-match( $_ ) if $*DEBUG;
					die "Unhandled case" if
						$*FACTORY-FAILURE-FATAL
				}
			}
		}
		else {
			debug-match( $_ ) if $*DEBUG;
			die "Unhandled case" if
				$*FACTORY-FAILURE-FATAL
		}
		@child;
	}

	# [ ]
	# { }
	# ang
	# « »
	# ( )
	#
	method _postcircumfix( Mu $p ) returns Array[Perl6::Element] {
		my Perl6::Element @child;
		given $p {
			when self.assert-hash( $_, [< semilist O >] ) {
				my Perl6::Element @_child;
				@_child.append(
					self._semilist( $_.hash.<semilist> )
				);
				@child.append(
					Perl6::Operator::PostCircumfix.from-match(
						$_,
						@_child
					)
				);
			}
			when self.assert-hash( $_, [< nibble O >] ) {
				my Perl6::Element @_child;
				$_.Str ~~ m{ ^ (.) ( \s* ) ( .+? ) \s* . $ };
				@_child.append(
					Perl6::Bareword.from-int(
						$_.from + $0.Str.chars +
						$1.Str.chars,
						$2.Str
					)
				);
				@child.append(
					Perl6::Operator::PostCircumfix.from-match(
						$_, @_child
					)
				);
			}
			when self.assert-hash( $_, [< arglist >], [< O >] ) {
				if $_.hash.<arglist>.Str {
					my Perl6::Element @_child;
					@_child.append(
						self._arglist(
							$_.hash.<arglist>
						)
					);
					@child.append(
						Perl6::Operator::Circumfix.from-match(
							$_, @_child
						)
					);
				}
				else {
					@child.append(
						Perl6::Operator::Postfix.from-match(
							$_
						)
					);
				}
			}
			default {
				debug-match( $_ ) if $*DEBUG;
				die "Unhandled case" if
					$*FACTORY-FAILURE-FATAL
			}
		}
		@child;
	}

	# ⁿ
	#
	method _postfix( Mu $p ) returns Array[Perl6::Element] {
		my Perl6::Element @child;
		given $p {
			when self.assert-hash( $_, [< sym O >] ) {
				# XXX replace with _sym(..)
				@child.append(
					Perl6::Operator::Postfix.from-match(
						$_.hash.<sym>
					)
				);
			}
			when self.assert-hash( $_, [< dig O >] ) {
				@child.append( self._dig( $_.hash.<dig> ) );
			}
			default {
				debug-match( $_ ) if $*DEBUG;
				die "Unhandled case" if
					$*FACTORY-FAILURE-FATAL
			}
		}
		@child;
	}

	method _postop( Mu $p ) returns Array[Perl6::Element] {
		my Perl6::Element @child;
		given $p {
			when self.assert-hash( $_,
					[< sym postcircumfix O >] ) {
				@child.append( self._sym( $_.hash.<sym> ) );
				@child.append(
					self._postcircumfix(
						$_.hash.<postcircumfix>
					)
				);
# XXX Probably needs to be rethought
#				@child.append( self._O( $_.hash.<O> ) );
			}
			default {
				debug-match( $_ ) if $*DEBUG;
				die "Unhandled case" if
					$*FACTORY-FAILURE-FATAL
			}
		}
		@child;
	}

	method _prefix_postfix_meta_operator( Mu $p )
			returns Array[Perl6::Element] {
		my Perl6::Element @child;
		if $p.list {
			for $p.list {
				if self.assert-hash( $_, [< sym >] ) {
					@child.append(
						self._sym( $_.hash.<sym> )
					);
				}
				else {
					debug-match( $_ ) if $*DEBUG;
					die "Unhandled case" if
						$*FACTORY-FAILURE-FATAL
				}
			}
		}
		else {
			debug-match( $_ ) if $*DEBUG;
			die "Unhandled case" if
				$*FACTORY-FAILURE-FATAL
		}
		@child;
	}

	method _prefix( Mu $p ) returns Array[Perl6::Element] {
		my Perl6::Element @child;
		given $p {
			when self.assert-hash( $_, [< sym O >] ) {
				# XXX replace with _sym(..)
				@child.append(
					Perl6::Operator::Prefix.from-match(
						$_.hash.<sym>
					)
				);
			}
			default {
				debug-match( $_ ) if $*DEBUG;
				die "Unhandled case" if
					$*FACTORY-FAILURE-FATAL
			}
		}
		@child;
	}

	method _quant( Mu $p ) returns Array[Perl6::Element] {
		my Perl6::Element @child;
		if $p.Str {
			# XXX Need to propagate this back upwards.
			if $p.Str ne BACKSLASH {
				@child.append(
					Perl6::Bareword.from-match( $p )
				);
			}
		}
		else {
			debug-match( $p ) if $*DEBUG;
			die "Unhandled case" if
				$*FACTORY-FAILURE-FATAL
		}
		@child;
	}

	method _quantified_atom( Mu $p ) returns Array[Perl6::Element] {
		my Perl6::Element @child;
		given $p {
			when self.assert-hash( $_, [< sigfinal atom >] ) {
				# XXX sigfinal is unused
				@child.append( self._atom( $_.hash.<atom> ) );
			}
			default {
				debug-match( $_ ) if $*DEBUG;
				die "Unhandled case" if
					$*FACTORY-FAILURE-FATAL
			}
		}
		@child;
	}

	# **
	# rakvar
	#
	method _quantifier( Mu $p ) returns Array[Perl6::Element] {
		my Perl6::Element @child;
		given $p {
			when self.assert-hash( $_,
					[< sym min >],
					[< backmod >] ) {
				@child.append( self._sym( $_.hash.<sym> ) );
				@child.append( self._min( $_.hash.<min> ) );
			}
			when self.assert-hash( $_, [< sym backmod >] ) {
				# XXX backmod unused
				@child.append( self._sym( $_.hash.<sym> ) );
			}
			default {
				debug-match( $_ ) if $*DEBUG;
				die "Unhandled case" if
					$*FACTORY-FAILURE-FATAL
			}
		}
		@child;
	}

#	method _quibble( Mu $p ) returns Array[Perl6::Element] {
#		my Perl6::Element @child;
#		given $p {
#			default {
#				debug-match( $_ ) if $*DEBUG;
#				die "Unhandled case" if
#					$*FACTORY-FAILURE-FATAL
#			}
#		}
#		@child;
#	}

	my %delimiter-map =
		Q{/} => Perl6::Regex,
		Q{'} => Perl6::String::Escaping,
		Q{"} => Perl6::String::Interpolation,
		Q{｢} => Perl6::String::Literal;

	my %q-map =
		Q{qqww} => Perl6::String::Interpolation::WordQuoting::QuoteProtection,
		Q{qqw} => Perl6::String::Interpolation::WordQuoting,
		Q{qqx} => Perl6::String::Interpolation::Shell,
		Q{qww} => Perl6::String::WordQuoting::QuoteProtection,
		Q{Qx} => Perl6::String::Literal::Shell,
		Q{qw} => Perl6::String::WordQuoting,
		Q{Qw} => Perl6::String::Literal::WordQuoting,
		Q{qx} => Perl6::String::Shell,

		Q{qq} => Perl6::String::Interpolation,
		Q{Q} => Perl6::String::Literal,
		Q{q} => Perl6::String::Escaping;
		

	# apos # ' .. '
	# sapos # ('smart single quotes')..()
	# lapos # ('low smart single quotes')..
	# hapos # ('high smart single quotes')..
	# dblq # "
	# sdblq # ('smart double quotes')
	# ldblq # ('low double smart quotes')
	# hdblq # ('high double smart quotes')
	# crnr # ('corner quotes')
	# qq
	# q
	# Q
	# / /
	# rx
	# m
	# tr
	# s
	# quasi
	#
	method _quote( Mu $p ) returns Array[Perl6::Element] {
		my Perl6::Element @child;
		given $p {
			when self.assert-hash( $_,
					[< sym rx_adverbs sibble >] ) {
				@child.append( self._sym( $p.hash.<sym> ) );
				@child.append(
					self._rx_adverbs( $p.hash.<rx_adverbs> )
				);
				@child.append(
					self._sibble( $p.hash.<sibble> )
				);
			}
			when self.assert-hash( $_,
					[< sym quibble >], [< rx_adverbs >] ) {
				my Str @rx-adverb;
				my Perl6::Element @_child;
				@child.append( self._sym( $_.hash.<sym> ) );
				# XXX The first place negative indices are used
				@_child.append(
					Perl6::Balanced::Enter.from-int(
						$_.hash.<quibble>.hash.<nibble>.from - 1,
						$_.hash.<quibble>.Str.substr(
							*-($_.hash.<quibble>.hash.<nibble>.chars + 2),
							1
						)
					)
				);
				@_child.append(
					Perl6::String::Body.from-match(
						$_.hash.<quibble>.hash.<nibble>
					)
				);
				@_child.append(
					Perl6::Balanced::Exit.from-int(
						$_.hash.<quibble>.hash.<nibble>.to,
						$_.hash.<quibble>.Str.substr(
							$_.hash.<quibble>.chars - 1,
							1
						)
					)
				);
				@child.append(
					Perl6::Regex.new(
						:factory-line-number(
							callframe(1).line
						),
						:from( $_.hash.<quibble>.from ),
						:to( $_.hash.<quibble>.to ),
						:child( @_child ),
						:adverb( @rx-adverb )
					)
				);
			}
			when self.assert-hash( $_, [< quibble quote_mod >] ) {
				my Perl6::Element @_child;
				$_.Str ~~ m{ ^ ( \w+ ) };
				my Str $q-map-name = $0.Str;
				my Str @q-adverb;
				my Str $here-doc-body = '';
				@_child.append(
					Perl6::Bareword.from-int(
						$p.from,
						$0.Str
					)
				);
				if $_.hash.<quibble>.hash.<babble>.Str {
					@_child.append(
						Perl6::Adverb.from-match-trimmed(
							$_.hash.<quibble>.hash.<babble>
						)
					);
					if $_.hash.<quibble>.hash.<babble>.Str ~~ m{ ( .+? ) \s* $ } {
						@q-adverb.append( $0.Str );
					}
				}
				# XXX The first place negative indices are used
				@_child.append(
					Perl6::Balanced::Enter.from-int(
						$_.hash.<quibble>.hash.<nibble>.from - 1,
						$_.hash.<quibble>.Str.substr(
							*-($_.hash.<quibble>.hash.<nibble>.chars + 2),
							1
						)
					)
				);
				@_child.append(
					Perl6::String::Body.from-match(
						$_.hash.<quibble>.hash.<nibble>
					)
				);
				@_child.append(
					Perl6::Balanced::Exit.from-int(
						$p.hash.<quibble>.hash.<nibble>.to,
						$p.hash.<quibble>.Str.substr(
							$p.hash.<quibble>.chars - 1,
							1
						)
					)
				);

				# We could be in a here-doc.
				if @q-adverb ~~ ':to' {
					my Str $x = $_.orig.Str.substr(
						$_.hash.<quibble>.to
					);
					my Str $end-marker =
						$_.hash.<quibble>.hash.<nibble>.Str;
					$x ~~ m{ ^ ( .+ ) ($end-marker) };
					$here-doc-body = $0.Str;

					my Int $left-margin =
						$_.hash.<quibble>.to;
					%.here-doc{$left-margin} =
						$left-margin +
							$here-doc-body.chars +
							$end-marker.chars;
				}
				@child.append(
					%q-map{$q-map-name}.new(
						:factory-line-number(
							callframe(1).line
						),
						:from( $_.from ),
						:to( $_.to ),
						:child( @_child ),
						:adverb( @q-adverb ),
						:here-doc( $here-doc-body )
					)
				);
			}
			when self.assert-hash( $_, [< quibble >] ) {
				my Perl6::Element @_child;
				$_.Str ~~ m{ ^ ( \w+ ) };
				my Str $q-map-name = $0.Str;
				my Str @q-adverb;
				my Str $here-doc-body = '';
				@_child.append(
					Perl6::Bareword.from-int(
						$p.from,
						$0.Str
					)
				);
				if $_.hash.<quibble>.hash.<babble>.Str {
					@_child.append(
						Perl6::Adverb.from-match-trimmed(
							$_.hash.<quibble>.hash.<babble>
						)
					);
					$_.hash.<quibble>.hash.<babble>.Str ~~
						m{ ( .+? ) \s* $ };
					@q-adverb.append( $0.Str );
				}
				# XXX The first place negative indices are used
				@_child.append(
					Perl6::Balanced::Enter.from-int(
						$_.hash.<quibble>.hash.<nibble>.from - 1,
						$_.hash.<quibble>.Str.substr(
							*-($_.hash.<quibble>.hash.<nibble>.chars + 2),
							1
						)
					)
				);
				@_child.append(
					Perl6::String::Body.from-match(
						$p.hash.<quibble>.hash.<nibble>
					)
				);
				@_child.append(
					Perl6::Balanced::Exit.from-int(
						$p.hash.<quibble>.hash.<nibble>.to,
						$p.hash.<quibble>.Str.substr(
							$p.hash.<quibble>.chars - 1,
							1
						)
					)
				);
				# We could be in a here-doc.
				if @q-adverb ~~ ':to' {
					my Str $x = $_.orig.Str.substr(
						$_.hash.<quibble>.to
					);
					$x ~~ s{ ^ ( .*? ) $$ } = '';
					my Int $after-here-doc = $0.Str.chars;
					my Str $end-marker =
						$_.hash.<quibble>.hash.<nibble>.Str;
					$x ~~ m{ ^ ( .+ ) ($end-marker) };
					$here-doc-body = $0.Str;

					my Int $left-margin =
						$_.hash.<quibble>.to +
						$after-here-doc;
					%.here-doc{$left-margin} =
						$left-margin +
							$here-doc-body.chars +
							$end-marker.chars;
				}
				@child.append(
					%q-map.{$q-map-name}.new(
						:factory-line-number(
							callframe(1).line
						),
						:from( $p.from ),
						:to( $p.to ),
						:child( @_child ),
						:adverb( @q-adverb ),
						:here-doc( $here-doc-body )
					)
				);
			}
			when self.assert-hash( $p, [< nibble >] ) {
				my Perl6::Element @_child;
				$p.Str ~~ m{ ^ (.) };
				if $p.hash.<nibble>.Str {
					@_child.append(
						self._nibble(
							$p.hash.<nibble>
							
						)
					);
				}
				@child.append(
					%delimiter-map{$0.Str}.from-match(
						$p, @_child
					)
				);
			}
			default {
				debug-match( $p ) if $*DEBUG;
				die "Unhandled case" if
					$*FACTORY-FAILURE-FATAL
			}
		}
		@child;
	}

	method _quotepair( Mu $p ) returns Array[Perl6::Element] {
		my Perl6::Element @child;
		if $p.list {
			for $p.list {
				if self.assert-hash( $_, [< identifier >] ) {
					@child.append(
						Perl6::Operator::Prefix.from-int(
							$_.hash.<identifier>.from, COLON
						)
					);
					@child.append(
						self._identifier(
							$_.hash.<identifier>
						)
					);
				}
				else {
					debug-match( $_ ) if $*DEBUG;
					die "Unhandled case" if
						$*FACTORY-FAILURE-FATAL
				}
			}
		}
		elsif self.assert-hash( $p,
				[< circumfix bracket radix >],
				[< exp base >] ) {
			@child.append( self._circumfix( $_.hash.<circumfix> ) );
			@child.append( self._bracket( $_.hash.<bracket> ) );
			@child.append( self._radix( $_.hash.<radix> ) );
		}
		elsif self.assert-hash( $p, [< identifier >] ) {
			@child.append(
				self._identifier( $p.hash.<identifier> )
			);
		}
		else {
			debug-match( $p ) if $*DEBUG;
			die "Unhandled case" if
				$*FACTORY-FAILURE-FATAL
		}
		@child;
	}

#	method _radix( Mu $p ) returns Array[Perl6::Element] {
#		my Perl6::Element @child;
#		given $p {
#			default {
#				debug-match( $_ ) if $*DEBUG;
#				die "Unhandled case" if
#					$*FACTORY-FAILURE-FATAL
#			}
#		}
#		@child;
#	}

	method __Radix( Mu $p ) returns Perl6::Element {
		Perl6::Number::Radix.from-match( $p );
	}

	method _rad_number( Mu $p ) returns Array[Perl6::Element] {
		my Perl6::Element @child;
		given $p {
			when self.assert-hash( $_,
					[< circumfix bracket radix >],
					[< exp rad_digits base >] ) {
				@child.append( self.__Radix( $_ ) );
			}
			when self.assert-hash( $_,
					[< circumfix radix >],
					[< exp rad_digits base >] ) {
				@child.append( self.__Radix( $_ ) );
			}
			default {
				debug-match( $_ ) if $*DEBUG;
				die "Unhandled case" if
					$*FACTORY-FAILURE-FATAL
			}
		}
		@child;
	}

	# rule <name> { },
	# token <name> { },
	# regex <name> { },
	#
	method _regex_declarator( Mu $p ) returns Array[Perl6::Element] {
		my Perl6::Element @child;
		given $p {
			when self.assert-hash( $_, [< sym regex_def >] ) {
				@child.append( self._sym( $_.hash.<sym> ) );
				@child.append(
					self._regex_def( $_.hash.<regex_def> )
				);
			}
			default {
				debug-match( $_ ) if $*DEBUG;
				die "Unhandled case" if
					$*FACTORY-FAILURE-FATAL
			}
		}
		@child;
	}

	method _regex_def( Mu $p ) returns Array[Perl6::Element] {
		my Perl6::Element @child;

		# 'regex Foo { token }'
		#	deflongname = 'Foo'
		#	nibble = 'token '
		#
		if self.assert-hash( $p,
				[< deflongname nibble >],
				[< signature trait >] ) {
			my Perl6::Element @_child;
			@child.append(
				self._deflongname( $p.hash.<deflongname> )
			);
			my Int $left-margin = $p.from;
			my Int $right-margin = $p.to;
			$left-margin += $p.hash.<deflongname>.Str.chars;
			my Str $x = $p.Str.substr(
				$p.hash.<deflongname>.to - $p.from
			);
			if $x ~~ m{ ^ ( \s+ ) } {
				$left-margin += $0.Str.chars;
			}
			if $p.Str ~~ m{ ( \s+ ) $ } {
				$right-margin -= $0.Str.chars;
			}

			@_child.append(
				Perl6::Balanced::Enter.from-int(
					$left-margin,
					BRACE-OPEN
				)
			);
			@_child.append( self._nibble( $p.hash.<nibble> ) );
			@_child.append(
				Perl6::Balanced::Exit.from-int(
					$right-margin - 1,
					BRACE-CLOSE
				)
			);
			@child.append(
				Perl6::Block.new(
					:factory-line-number(
						callframe(1).line
					),
					:from( @_child[0].from ),
					:to( @_child[*-1].to ),
					:child( @_child )
				)
			);
		}
		else {
			debug-match( $p ) if $*DEBUG;
			die "Unhandled case" if
				$*FACTORY-FAILURE-FATAL
		}
		@child;
	}

#	method _right( Mu $p ) returns Array[Perl6::Element] {
#		my Perl6::Element @child;
#		given $p {
#			default {
#				debug-match( $p ) if $*DEBUG;
#				die "Unhandled case" if
#					$*FACTORY-FAILURE-FATAL
#			}
#		}
#		@child;
#	}

	# sub <name> ... { },
	# method <name> ... { },
	# submethod <name> ... { },
	# macro <name> ... { }, # XXX ?
	#
	method _routine_declarator( Mu $p ) returns Array[Perl6::Element] {
		my Perl6::Element @child;
		if self.assert-hash( $p, [< sym routine_def >] ) {
			@child.append( self._sym( $p.hash.<sym> ) );
			@child.append(
				self._routine_def( $p.hash.<routine_def> )
			);
		}
		elsif self.assert-hash( $p, [< sym method_def >] ) {
			@child.append( self._sym( $p.hash.<sym> ) );
			@child.append(
				self._method_def( $p.hash.<method_def> )
			);
		}
		else {
			debug-match( $p ) if $*DEBUG;
			die "Unhandled case" if
				$*FACTORY-FAILURE-FATAL
		}
		@child;
	}

	method _routine_def( Mu $p ) returns Array[Perl6::Element] {
		my Perl6::Element @child;
		given $p {
			when self.assert-hash( $_,
					[< deflongname multisig
					   blockoid trait >] ) {
				my Perl6::Element @_child;
				my Str $left-edge = $_.Str.substr(
					0, $_.hash.<multisig>.from - $_.from
				);
				$left-edge ~~ m{ ('(') ( \s* ) $ };
				@_child.append(
					Perl6::Balanced::Enter.from-int(
						$p.hash.<multisig>.from -
						$0.Str.chars - $1.Str.chars,
						$0.Str
					)
				);
				@_child.append(
					self._multisig( $_.hash.<multisig> )
				);
				@_child.append(
					Perl6::Balanced::Exit.from-int(
						$_.hash.<multisig>.to,
						PAREN-CLOSE
					)
				);
				@child.append(
					self._deflongname(
						$_.hash.<deflongname>
					)
				);
				@child.append(
					Perl6::Operator::Circumfix.new(
						:factory-line-number(
							callframe(1).line 
						),
						:from(
							$_.hash.<multisig>.from -
							$0.Str.chars - $1.Str.chars ),
						:to(
							$_.hash.<multisig>.to +
							PAREN-CLOSE.chars
						),
						:child( @_child ),
					)
				);
				@child.append( self._trait( $_.hash.<trait> ) );
				@child.append(
					self._blockoid( $_.hash.<blockoid> )
				);
			}
			when self.assert-hash( $_,
					[< deflongname multisig blockoid >],
					[< trait >] ) {
				my Perl6::Element @_child;
				my Str $left-edge = $_.Str.substr(
					0, $_.hash.<multisig>.from - $_.from
				);
				$left-edge ~~ m{ ('(') ( \s* ) $ };
				@_child.append(
					Perl6::Balanced::Enter.from-int(
						$_.hash.<multisig>.from -
						$0.Str.chars - $1.Str.chars,
						$0.Str
					)
				);
				@_child.append(
					self._multisig( $_.hash.<multisig> )
				);
				@_child.append(
					Perl6::Balanced::Exit.from-int(
						$_.hash.<multisig>.to,
						PAREN-CLOSE
					)
				);
				@child.append(
					self._deflongname(
						$_.hash.<deflongname>
					)
				);
				@child.append(
					Perl6::Operator::Circumfix.new(
						:factory-line-number(
							callframe(1).line 
						),
						:from(
							$_.hash.<multisig>.from -
							$0.Str.chars -
							$1.Str.chars
						),
						:to(
							$_.hash.<multisig>.to +
							PAREN-CLOSE.chars
						),
						:child( @_child ),
					)
				);
				@child.append(
					self._blockoid( $_.hash.<blockoid> )
				);
			}
			when self.assert-hash( $_,
					[< deflongname statementlist >],
					[< trait >] ) {
				@child.append(
					self._deflongname(
						$_.hash.<deflongname>
					)
				);
				if $_.Str ~~ m{ (';') ( \s* ) $ } {
					@child.append(
						Perl6::Semicolon.from-int(
							$_.to - $1.chars -
							$0.chars,
							$0.Str
						)
					);
				}
			}
			when self.assert-hash( $_,
					[< deflongname trait blockoid >] ) {
				@child.append(
					self._deflongname(
						$_.hash.<deflongname>
					)
				);
				@child.append( self._trait( $_.hash.<trait> ) );
				@child.append(
					self._blockoid( $_.hash.<blockoid> )
				);
			}
			when self.assert-hash( $_,
					[< blockoid multisig >], [< trait >] ) {
				my Perl6::Element @_child;
				my Str $x = $_.Str.substr(
					0, $_.hash.<multisig>.from - $_.from
				);
				$x ~~ m{ ( '(' \s* ) $ };
				my Int $from = $0.Str.chars;
				my Str $y = $_.orig.substr(
					$_.hash.<multisig>.to
				);
				$y ~~ m{ ^ ( \s* ')' ) };
				my Int $to = $0.Str.chars;
				@_child.append(
					self._multisig( $_.hash.<multisig> )
				);
				@child.append(
					Perl6::Operator::Circumfix.from-int(
						$_.hash.<multisig>.from - $from,
						$_.orig.substr(
							$_.hash.<multisig>.from - $from,
							$_.hash.<multisig>.chars + $from + $to
						),
						@_child
					)
				);
				@child.append( self._blockoid( $_.hash.<blockoid> ) );
			}
			when self.assert-hash( $_,
					[< deflongname blockoid >],
					[< trait >] ) {
				@child.append(
					self._deflongname(
						$_.hash.<deflongname>
					)
				);
				@child.append(
					self._blockoid( $_.hash.<blockoid> )
				);
			}
			when self.assert-hash( $_,
					[< blockoid >], [< trait >] ) {
				@child.append(
					self._blockoid( $_.hash.<blockoid> )
				);
			}
			default {
				debug-match( $_ ) if $*DEBUG;
				die "Unhandled case" if
					$*FACTORY-FAILURE-FATAL
			}
		}
		@child;
	}

	method _rx_adverbs( Mu $p ) returns Array[Perl6::Element] {
		my Perl6::Element @child;
		given $p {
			when self.assert-hash( $_, [< quotepair >] ) {
				@child.append(
					self._quotepair( $_.hash.<quotepair> )
				);
			}
			default {
				debug-match( $_ ) if $*DEBUG;
				die "Unhandled case" if
					$*FACTORY-FAILURE-FATAL
			}
		}
		@child;
	}

	method _scoped( Mu $p ) returns Array[Perl6::Element] {
		my Perl6::Element @child;
		given $p {
			# XXX DECL seems to be a mirror of declarator.
			# XXX This probably will turn out to be not true.
			#
			when self.assert-hash( $_,
					[< multi_declarator DECL typename >] ) {
				@child.append(
					self._typename( $_.hash.<typename> )
				);
				@child.append(
					self._multi_declarator(
						$_.hash.<multi_declarator>
					)
				);
			}
			when self.assert-hash( $_,
					[< package_declarator DECL >],
					[< typename >] ) {
				@child.append(
					self._package_declarator(
						$_.hash.<package_declarator>
					)
				);
			}
			when self.assert-hash( $_,
					[< sym package_declarator >] ) {
				@child.append( self._sym( $_.hash.<sym> ) );
				@child.append(
					self._package_declarator(
						$_.hash.<package_declarator>
					)
				);
			}
			when self.assert-hash( $_,
					[< declarator DECL >],
					[< typename >] ) {
				@child.append(
					self._declarator( $_.hash.<declarator> )
				);
			}
			default {
				debug-match( $_ ) if $*DEBUG;
				die "Unhandled case" if
					$*FACTORY-FAILURE-FATAL
			}
		}
		@child;
	}

	# my <name>
	# our <naem>
	# has <name>
	# HAS <name>
	# augment <name>
	# anon <name>
	# state <name>
	# supsersede <name>
	# unit {package,module,class...} <name>
	#
	method _scope_declarator( Mu $p ) returns Array[Perl6::Element] {
		my Perl6::Element @child;
		given $p {
			when self.assert-hash( $_, [< sym scoped >] ) {
				@child.append( self._sym( $_.hash.<sym> ) );
				@child.append(
					self._scoped( $_.hash.<scoped> )
				);
			}
			default {
				debug-match( $_ ) if $*DEBUG;
				die "Unhandled case" if
					$*FACTORY-FAILURE-FATAL
			}
		}
		@child;
	}

	method _semiarglist( Mu $p ) returns Array[Perl6::Element] {
		my Perl6::Element @child;
		given $p {
			when self.assert-hash( $_, [< arglist >] ) {
				my $q = $_.hash.<arglist>;
				my Int $end = $q.list.elems - 1;
				for $q.list.kv -> $k, $v {
					if $v.Str {
						@child.append(
							self._EXPR( $v )
						);
					}
					if $k < $end {
						my Str $x = $p.orig.Str.substr(
							$q.list.[$k].to,
							$q.list.[$k+1].from -
								$q.list.[$k].to
						);
						if $x ~~ m{ (';') } {
							my Int $left-margin = $0.from;
							@child.append(
								Perl6::Operator::Infix.from-int(
									$left-margin + $v.to,
									$0.Str
								)
							);
						}
					}
				}
			}
			default {
				debug-match( $_ ) if $*DEBUG;
				die "Unhandled case" if
					$*FACTORY-FAILURE-FATAL
			}
		}
		@child;
	}

	method _semilist( Mu $p ) returns Array[Perl6::Element] {
		my Perl6::Element @child;
		if $p.list {
			for $p.list {
				if self.assert-hash( $_, [< statement >] ) {
					@child.append(
						self._statement(
							$_.hash.<statement>
						)
					);
				}
				else {
					debug-match( $_ ) if $*DEBUG;
					die "Unhandled case" if
						$*FACTORY-FAILURE-FATAL
				}
			}
		}
		else {
			given $p {
				when self.assert-hash( $_, [< statement >] ) {
					my $q = $_.hash.<statement>;
					my Int $end = $q.list.elems - 1;
					for $q.list.kv -> $k, $v {
						if $v.Str {
							@child.append(
								self._EXPR( $v )
							);
						}
						if $k < $end {
							my Str $x = $p.orig.Str.substr(
								$q.list.[$k].to,
								$q.list.[$k+1].from -
									$q.list.[$k].to
							);
							if $x ~~ m{ (';') } {
								my Int $left-margin = $0.from;
								@child.append(
									Perl6::Operator::Infix.from-int(
										$left-margin + $v.to,
										';'
									)
								);
							}
						}
					}
				}
				when self.assert-hash( $_, [ ], [< statement >] ) {
					( )
				}
				default {
					debug-match( $_ ) if $*DEBUG;
					die "Unhandled case" if
						$*FACTORY-FAILURE-FATAL
				}
			}
		}
		@child;
	}

	method _separator( Mu $p ) returns Array[Perl6::Element] {
		my Perl6::Element @child;
		given $p {
			when self.assert-hash( $_,
					[< septype quantified_atom >] ) {
				@child.append(
					self._septype( $_.hash.<septype> )
				);
				@child.append(
					self._quantified_atom(
						$_.hash.<quantified_atom>
					)
				);
			}
			default {
				debug-match( $_ ) if $*DEBUG;
				die "Unhandled case" if
					$*FACTORY-FAILURE-FATAL
			}
		}
		@child;
	}

	method _septype( Mu $p ) returns Perl6::Element {
		Perl6::Bareword.from-match( $p );
	}

	method _sequence( Mu $p ) returns Array[Perl6::Element] {
		my Perl6::Element @child;
		given $p {
			when self.assert-hash( $_, [< statement >] ) {
				self._statement( $_.hash.<statement> );
			}
			default {
				debug-match( $_ ) if $*DEBUG;
				die "Unhandled case" if
					$*FACTORY-FAILURE-FATAL
			}
		}
		@child;
	}

#	method _shape( Mu $p ) returns Array[Perl6::Element] {
#		my Perl6::Element @child;
#		given $p {
#			default {
#				debug-match( $_ ) if $*DEBUG;
#				die "Unhandled case" if
#					$*FACTORY-FAILURE-FATAL
#			}
#		}
#		@child;
#	}

	method _sibble( Mu $p ) returns Array[Perl6::Element] {
		my Perl6::Element @child;
		given $p {
			when self.assert-hash( $_, [< left babble right >] ) {
				# XXX <right> isn't used
				# XXX Don't need babble, apparently.
				@child.append(
					Perl6::Operator::Prefix.from-int(
						$_.hash.<left>.from -
							SLASH.chars,
						SLASH
					)
				);
				if $_.hash.<left>.Str {
					@child.append(
						self._left( $_.hash.<left> )
					);
				}
				@child.append(
					Perl6::Operator::Prefix.from-int(
						$_.hash.<left>.to -
							SLASH.chars,
						SLASH
					)
				);
				@child.append(
					Perl6::Operator::Prefix.from-int(
						$_.hash.<right>.to,
						SLASH
					)
				);
			}
			default {
				debug-match( $_ ) if $*DEBUG;
				die "Unhandled case" if
					$*FACTORY-FAILURE-FATAL
			}
		}
		@child;
	}

#	method _sigfinal( Mu $p ) returns Array[Perl6::Element] {
#		my Perl6::Element @child;
#		given $p {
#			default {
#				debug-match( $_ ) if $*DEBUG;
#				die "Unhandled case" if
#					$*FACTORY-FAILURE-FATAL
#			}
#		}
#		@child;
#	}

	method _sigil( Mu $p ) returns Perl6::Element {
		Perl6::Bareword.from-match( $p );
	}

#	method _sigmaybe( Mu $p ) returns Array[Perl6::Element] {
#		my Perl6::Element @child;
#		given $p {
#			default {
#				debug-match( $_ ) if $*DEBUG;
#				die "Unhandled case" if
#					$*FACTORY-FAILURE-FATAL
#			}
#		}
#		@child;
#	}

	method __Parameter( Mu $p ) returns Array[Perl6::Element] {
		my Perl6::Element @child;
		given $p {
			when self.assert-hash( $_,
					[< param_term type_constraint quant
					   post_constraint >],
					[< default_value modifier trait >] ) {
				@child.append(
					self._type_constraint(
						$_.hash.<type_constraint>
					)
				);
				@child.append( self._quant( $_.hash.<quant> ) );
				@child.append(
					self._param_term( $_.hash.<param_term> )
				);
				@child.append(
					self._post_constraint(
						$_.hash.<post_constraint>
					)
				);
			}
			when self.assert-hash( $_,
					[< param_term type_constraint quant >],
					[< post_constraint default_value
					   modifier trait >] ) {
				# XXX quant unused
				@child.append(
					self._type_constraint(
						$_.hash.<type_constraint>
					)
				);
				@child.append(
					self._param_term(
						$_.hash.<param_term>
					)
				);
			}
			when self.assert-hash( $_,
					[< named_param type_constraint quant >],
					[< post_constraint default_value
					   modifier trait >] ) {
				# XXX quant unused
				@child.append(
					self._type_constraint(
						$_.hash.<type_constraint>
					)
				);
				@child.append(
					self._named_param(
						$_.hash.<named_param>
					)
				);
			}
			when self.assert-hash( $_,
					[< named_param quant >],
					[< default_value type_constraint
					   modifier trait post_constraint >] ) {
				# XXX quant unused
				@child.append(
					self._named_param(
						$_.hash.<named_param>
					)
				);
			}
			when self.assert-hash( $_,
					[< param_term quant >],
					[< default_value type_constraint
					   modifier trait post_constraint >] ) {
				@child.append( self._quant( $_.hash.<quant> ) );
				@child.append(
					self._param_term( $_.hash.<param_term> )
				);
			}
			when self.assert-hash( $_,
					[< type_constraint param_var
					   post_constraint quant >],
					[< default_value modifier trait >] ) {
				@child.append(
					self._type_constraint(
						$_.hash.<type_constraint>
					)
				);
				@child.append(
					self._param_var( $_.hash.<param_var> )
				);
				@child.append(
					self._post_constraint(
						$_.hash.<post_constraint>
					)
				);
			}
			when self.assert-hash( $_,
					[< type_constraint param_var quant
					   trait >],
					[< default_value modifier
					   post_constraint >] ) {
				@child.append(
					self._type_constraint(
						$_.hash.<type_constraint>
					)
				);
				@child.append(
					self._param_var( $_.hash.<param_var> )
				);
				@child.append( self._trait( $_.hash.<trait> ) );
				if $p.hash.<default_value> {
					if $_.Str ~~ m{ ('=') } {
						@child.append(
							Perl6::Operator::Infix.from-sample(
								$p,
								$0.Str
							)
						);
						@child.append(
							self._EXPR( $p.hash.<default_value>.list.[0].hash.<EXPR> )
						);
					}
				}
			}
			when self.assert-hash( $_,
					[< type_constraint param_var quant >],
					[< default_value modifier trait
					   post_constraint >] ) {
				@child.append(
					self._type_constraint(
						$_.hash.<type_constraint>
					)
				);
				@child.append(
					self._param_var( $_.hash.<param_var> )
				);
				if $p.hash.<default_value> {
					if $_.Str ~~ m{ ('=') } {
						@child.append(
							Perl6::Operator::Infix.from-sample(
								$p,
								$0.Str
							)
						);
						@child.append(
							self._EXPR( $p.hash.<default_value>.list.[0].hash.<EXPR> )
						);
					}
				}
			}
			when self.assert-hash( $_,
					[< param_var quant default_value >],
					[< modifier trait type_constraint
					   post_constraint >] ) {
				@child.append(
					self._param_var( $_.hash.<param_var> )
				);
				# XXX assuming the location for '='
				@child.append(
					Perl6::Operator::Infix.from-sample(
						$_, EQUAL
					)
				);
				@child.append(
					self._default_value(
						$_.hash.<default_value>
					)
				);
			}
			when self.assert-hash( $_,
					[< param_var quant post_constraint >],
					[< modifier trait type_constraint
					   default_value >] ) {
				@child.append(
					self._param_var( $_.hash.<param_var> )
				);
				if $_.hash.<quant>.Str {
					@child.append(
						self._quant( $_.hash.<quant> )
					);
				}
				@child.append(
					self._post_constraint(
						$_.hash.<post_constraint>
					)
				);
			}
			when self.assert-hash( $_,
					[< param_var quant >],
					[< default_value modifier trait
					   type_constraint
					   post_constraint >] ) {
				if $_.hash.<quant>.Str {
					@child.append(
						self._quant( $_.hash.<quant> )
					);
				}
				@child.append(
					self._param_var( $_.hash.<param_var> )
				);
				if $p.hash.<trait> {
					@child.append(
						self._trait( $_.hash.<trait> )
					);
				}
				if $_.hash.<post_constraint> {
					@child.append(
						self._post_constraint(
							$_.hash.<post_constraint>
						)
					);
				}
			}
			when self.assert-hash( $_,
					[< type_constraint named_param quant >],
					[< default_value modifier trait
					   post_constraint >] ) {
				@child.append(
					self._type_constraint(
						$_.hash.<type_constraint>
					)
				);
				@child.append(
					self._named_param(
						$_.hash.<named_param>
					)
				);
			}
			when self.assert-hash( $_,
					[< quant named_param >],
					[< default_value modifier trait
					   post_constraint quant >] ) {
				if $_.Str ~~ m{ ^ (':') } {
					# XXX join the ':'...
					@child.append(
						Perl6::Bareword.from-int(
							$_.from,
							$0.Str
						)
					);
				}
				@child.append(
					self._named_param(
						$_.hash.<named_param>
					)
				);
			}
			when self.assert-hash( $_,
					[< type_constraint named_param >],
					[< default_value modifier trait
					   post_constraint quant >] ) {
				@child.append(
					self._type_constraint(
						$_.hash.<type_constraint>
					)
				);
				@child.append(
					self._named_param(
						$_.hash.<named_param>
					)
				);
			}
			when self.assert-hash( $_,
					[< type_constraint >],
					[< default_value modifier trait
					   post_constraint >] ) {
				@child.append(
					self._type_constraint(
						$_.hash.<type_constraint>
					)
				);
			}
			when self.assert-hash( $_,
					[< named_param >],
					[< default_value type_constraint
					   modifier trait quant
					   post_constraint >] ) {
				@child.append(
					self._named_param(
						$_.hash.<named_param>
					)
				);
			}
			default {
				debug-match( $_ ) if $*DEBUG;
				die "Unhandled case" if
					$*FACTORY-FAILURE-FATAL
			}
		}
		@child;
	}

	method _signature( Mu $p ) returns Array[Perl6::Element] {
		my Perl6::Element @child;
		given $p {
			when self.assert-hash( $_,
					[< parameter typename >],
					[< param_sep >] ) {
				@child.append(
					self._typename( $_.hash.<typename> )
				);
				for $_.hash.<parameter>.list.kv -> $k, $v {
					@child.append( self.__Parameter( $v ) );
					if $k > 1 {
						@child.append(
							Perl6::Operator::Infix.from-sample(
								$p, COMMA
							)
						);
					}
				}
			}
			when self.assert-hash( $_,
					[< parameter >],
					[< param_sep >] ) {
				my Int $left-edge;
				for $_.hash.<parameter>.list -> $q {
					if $left-edge and $left-edge < $q.from {
						@child.append(
							Perl6::Operator::Infix.from-int(
								$left-edge, ','
							)
						);
					}
					@child.append( self.__Parameter( $q ) );
					$left-edge = $q.to;
				}
				if $left-edge and $left-edge < $_.to {
					@child.append(
						Perl6::Operator::Infix.from-int(
							$left-edge, ','
						)
					);
				}
			}
			# XXX Actually used...
			when self.assert-hash( $_, [ ],
					[< param_sep parameter >] ) {
			}
			default {
				debug-match( $_ ) if $*DEBUG;
				die "Unhandled case" if
					$*FACTORY-FAILURE-FATAL
			}
		}
		@child;
	}

	method _smexpr( Mu $p ) returns Array[Perl6::Element] {
		my Perl6::Element @child;
		given $p {
			when self.assert-hash( $_, [< EXPR >] ) {
				@child.append(
					self._EXPR( $_.hash.<EXPR> )
				);
				my Str $right-edge = $_.Str.substr(
					$_.hash.<EXPR>.to - $_.from
				);
				if $right-edge ~~ m{ ('\\') ( \s* ) $ } {
					@child.append(
						Perl6::Bareword.from-int(
							$_.hash.<EXPR>.to -
							$0.Str.chars - $1.Str.chars,
							$0.Str
						)
					);
				}
			}
			default {
				debug-match( $_ ) if $*DEBUG;
				die "Unhandled case" if
					$*FACTORY-FAILURE-FATAL
			}
		}
		@child;
	}

#	method _specials( Mu $p ) returns Array[Perl6::Element] {
#		my Perl6::Element @child;
#		given $p {
#			default {
#				debug-match( $_ ) if $*DEBUG;
#				die "Unhandled case" if
#					$*FACTORY-FAILURE-FATAL
#			}
#		}
#		@child;
#	}

	# if
	# unless
	# while
	# repeat
	# for
	# whenever
	# loop
	# need
	# import
	# use
	# require
	# given
	# when
	# default
	# CATCH
	# CONTROL
	# QUIT
	#
	method _statement_control( Mu $p ) returns Array[Perl6::Element] {
		my Perl6::Element @child;
		given $p {
			when self.assert-hash( $_, [< block sym e1 e2 e3 >] ) {
				my Perl6::Element @_child;
				@child.append( self._sym( $_.hash.<sym> ) );
				my $x = $_.orig.Str.substr(
					$_.hash.<sym>.to,
					$_.hash.<e1>.from - $_.hash.<sym>.to
				);
				$x ~~ m{ ('(') };
				my $left-margin = $0.from;
				@_child.append(
					Perl6::Balanced::Enter.from-int(
						$_.hash.<sym>.to + $0.from,
						$0.Str
					)
				);
				@_child.append( self._e1( $_.hash.<e1> ) );
				$x = $_.orig.Str.substr(
					$_.hash.<e1>.to,
					$_.hash.<e2>.from - $_.hash.<e1>.to
				);
				$x ~~ m{ (';') };
				@_child.append(
					Perl6::Semicolon.from-int(
						$_.hash.<e1>.to + $0.from,
						$0.Str
					)
				);
				@_child.append( self._e2( $_.hash.<e2> ) );
				$x = $_.orig.Str.substr(
					$_.hash.<e2>.to,
					$_.hash.<e3>.from - $_.hash.<e2>.to
				);
				$x ~~ m{ (';') };
				@_child.append(
					Perl6::Semicolon.from-int(
						$_.hash.<e2>.to + $0.from,
						$0.Str
					)
				);
				@_child.append( self._e3( $_.hash.<e3> ) );
				$x = $_.orig.Str.substr(
					$_.hash.<e3>.to,
					$_.to - $_.hash.<e3>.to
				);
				$x ~~ m{ (')') };
				@_child.append(
					Perl6::Balanced::Exit.from-int(
						$_.hash.<e3>.to + $0.from,
						$0.Str
					)
				);
				@child.append(
					Perl6::Operator::Circumfix.new(
						:factory-line-number(
							callframe(1).line 
						),
						:from( $_.hash.<sym>.to + $left-margin ),
						:to( $_.hash.<e3>.to + $0.from + $0.chars ),
						:child( @_child ),
					)
				);
				@child.append( self._block( $_.hash.<block> ) );
			}
			when self.assert-hash( $_,
					[< pblock sym EXPR wu >] ) {
				@child.append(
					self._pblock( $_.hash.<pblock> )
				);
				@child.append( self._sym( $_.hash.<sym> ) );
				@child.append( self._EXPR( $_.hash.<EXPR> ) );
				@child.append( self._wu( $_.hash.<wu> ) );
			}
			when self.assert-hash( $_,
					[< doc sym module_name >] ) {
				# XXX <doc> unused
				@child.append( self._sym( $_.hash.<sym> ) );
				@child.append(
					self._module_name(
						$_.hash.<module_name>
					)
				);
			}
			when self.assert-hash( $_, [< doc sym version >] ) {
				# XXX <doc> unused
				@child.append( self._sym( $_.hash.<sym> ) );
				@child.append(
					self._version( $_.hash.<version> )
				);
			}
			when self.assert-hash( $_, [< sym else xblock >] ) {
				for $_.hash.<sym>.list.keys -> $k {
					@child.append(
						Perl6::Bareword.from-match(
							$_.hash.<sym>.list.[$k]
						)
					);
					@child.append(
						self._xblock(
							$_.hash.<xblock>.list.[$k]
						)
					);
				}
				my Str $x = $_.Str.substr(
					0, $_.hash.<else>.from
				);
				if $x ~~ m{ << (else) >> } {
					@child.append(
						Perl6::Bareword.from-int(
							$p.from + $0.from,
							$0.Str
						)
					);
				}
				@child.append( self._else( $_.hash.<else> ) );
			}
			when self.assert-hash( $_, [< xblock sym wu >] ) {
				@child.append( self._sym( $_.hash.<sym> ) );
				@child.append( self._wu( $_.hash.<wu> ) );
				@child.append(
					self._xblock( $_.hash.<xblock> )
				);
			}
			when self.assert-hash( $_, [< sym xblock >] ) {
				if $_.hash.<sym>.list and
					$_.hash.<sym>.[0].Str ~~ m{ if } {
					for $_.hash.<sym>.list.keys -> $k {
						@child.append(
							Perl6::Bareword.from-match( 
								$_.hash.<sym>.list.[$k]
							)
						);
						@child.append(
							self._xblock(
								$_.hash.<xblock>.list.[$k]
							)
						);
					}
				}
				else {
					@child.append(
						self._sym( $_.hash.<sym> )
					);
					@child.append(
						self._xblock( $_.hash.<xblock> )
					);
				}
			}
			when self.assert-hash( $_, [< sym block >] ) {
				@child.append( self._sym( $_.hash.<sym> ) );
				@child.append( self._block( $_.hash.<block> ) );
			}
			default {
				debug-match( $_ ) if $*DEBUG;
				die "Unhandled case" if
					$*FACTORY-FAILURE-FATAL
			}
		}
		@child;
	}

	method _statement( Mu $p ) returns Array[Perl6::Element] {
		my Perl6::Element @child;
		if $p.list {
			for $p.list {
				if self.assert-hash( $_,
						[< EXPR
						   statement_mod_loop >] ) {
					@child.append(
						self._EXPR( $_.hash.<EXPR> )
					);
					@child.append(
						self._statement_mod_loop(
							$_.hash.<statement_mod_loop>
						)
					);
				}
				elsif self.assert-hash( $_,
						[< statement_mod_cond
						   EXPR >] ) {
					@child.append(
						self._statement_mod_cond(
							$_.hash.<statement_mod_cond>
						)
					);
					@child.append(
						self._EXPR( $_.hash.<EXPR> )
					);
				}
				elsif self.assert-hash( $_, [< EXPR >] ) {
					@child.append(
						self._EXPR( $_.hash.<EXPR> )
					);
				}
				elsif self.assert-hash( $_,
						[< statement label >] ) {
					self._label(
						$_.hash.<label>
					);
					self._statement( $_.hash.<statement> );
				}
				elsif self.assert-hash( $_,
						[< statement_control >] ) {
					self._statement_control(
						$_.hash.<statement_control>
					);
				}
				else {
					debug-match( $_ ) if $*DEBUG;
					die "Unhandled case" if
						$*FACTORY-FAILURE-FATAL
				}
			}
		}
		elsif self.assert-hash( $p, [< EXPR statement_mod_cond >] ) {
			@child.append( self._EXPR( $p.hash.<EXPR> ) );
			@child.append(
				self._statement_mod_cond(
					$p.hash.<statement_mod_cond>
				)
			);
		}
		elsif self.assert-hash( $p, [< EXPR statement_mod_loop >] ) {
			@child.append( self._EXPR( $p.hash.<EXPR> ) );
			@child.append(
				self._statement_mod_loop(
					$p.hash.<statement_mod_loop>
				)
			);
		}
		elsif self.assert-hash( $p, [< sym trait >] ) {
			@child.append( self._sym( $p.hash.<sym> ) );
			@child.append( self._trait( $p.hash.<trait> ) );
		}
		# $p contains trailing whitespace for <package_declaration>
		# This *should* be handled in _statementlist
		#
		elsif self.assert-hash( $p, [< EXPR >] ) {
			@child.append( self._EXPR( $p.hash.<EXPR> ) );
		}
		elsif self.assert-hash( $p, [< statement_control >] ) {
			@child.append(
				self._statement_control(
					$p.hash.<statement_control>
				)
			);
		}
		else {
			debug-match( $p ) if $*DEBUG;
			die "Unhandled case" if
				$*FACTORY-FAILURE-FATAL
		}
		@child;
	}

	method _statementlist( Mu $p ) returns Array[Perl6::Element] {
		my Perl6::Element @child;

		for $p.hash.<statement>.list {
			my Perl6::Element @_child;
			@_child.append( self._statement( $_ ) );
			# Do *NOT* remove this, use it to replace whatever
			# WS trailing terms the grammar below might add
			# redundantly.
			#
			if $_.Str ~~ m{ ';' ( \s+ ) $ } {
			}
			elsif $_.Str ~~ m{ ( \s+ ) $ } {
				my Int $right-margin = $0.Str.chars;
				@_child.append(
					Perl6::WS.from-int(
						$_.to - $right-margin,
						$0.Str
					)
				);
			}
			my Str $temp = $p.Str.substr(
				@_child[*-1].to - $p.from
			);
			if $temp ~~ m{ ^ (';') ( \s* ) } {
				@_child.append(
					Perl6::Semicolon.from-int(
						@_child[*-1].to,
						$0.Str
					)
				);
			}
			@child.append( Perl6::Statement.from-list( @_child ) );
		}
		if !$p.hash.<statement> and $p.Str ~~ m{ . } {
			my Perl6::Element @_child;
			@_child.append( Perl6::WS.from-match( $p ) );
			@child.append( Perl6::Statement.from-list( @_child ) );
		}
		@child;
	}

	# if
	# unless
	# when
	# with
	# without
	# while
	# until
	# for
	# given
	#
	method _statement_mod_cond( Mu $p ) returns Array[Perl6::Element] {
		my Perl6::Element @child;
		given $p {
			when self.assert-hash( $_, [< sym modifier_expr >] ) {
				@child.append( self._sym( $_.hash.<sym> ) );
				@child.append(
					self._modifier_expr(
						$_.hash.<modifier_expr>
					)
				);
			}
			default {
				debug-match( $_ ) if $*DEBUG;
				die "Unhandled case" if
					$*FACTORY-FAILURE-FATAL
			}
		}
		@child;
	}

	# while
	# until
	# for
	# given
	#
	method _statement_mod_loop( Mu $p ) returns Array[Perl6::Element] {
		my Perl6::Element @child;
		given $p {
			when self.assert-hash( $_, [< sym smexpr >] ) {
				@child.append( self._sym( $_.hash.<sym> ) );
				@child.append(
					self._smexpr( $_.hash.<smexpr> )
				);
			}
			default {
				debug-match( $_ ) if $*DEBUG;
				die "Unhandled case" if
					$*FACTORY-FAILURE-FATAL
			}
		}
		@child;
	}

	# BEGIN
	# CHECK
	# COMPOSE
	# INIT
	# ENTER
	# FIRST
	# END
	# LEAVE
	# KEEP
	# UNDO
	# NEXT
	# LAST
	# PRE
	# POST
	# CLOSE
	# DOC
	# do
	# gather
	# supply
	# react
	# once
	# start
	# lazy
	# eager
	# hyper
	# race
	# sink
	# try
	# quietly
	#
	method _statement_prefix( Mu $p ) returns Array[Perl6::Element] {
		my Perl6::Element @child;
		given $p {
			when self.assert-hash( $_, [< sym blorst >] ) {
				@child.append( self._sym( $_.hash.<sym> ) );
				@child.append(
					self._blorst( $_.hash.<blorst> )
				);
			}
			default {
				debug-match( $_ ) if $*DEBUG;
				die "Unhandled case" if
					$*FACTORY-FAILURE-FATAL
			}
		}
		@child;
	}

#	method _subshortname( Mu $p ) returns Array[Perl6::Element] {
#		my Perl6::Element @child;
#		given $p {
#			default {
#				debug-match( $_ ) if $*DEBUG;
#				die "Unhandled case" if
#					$*FACTORY-FAILURE-FATAL
#			}
#		}
#		@child;
#	}

	method _sym( Mu $p ) returns Array[Perl6::Element] {
		my Perl6::Element @child;
		if $p.list {
			for $p.list {
				if $_.Str {
					@child.append(
						Perl6::Bareword.from-match( $_ )
					);
				}
				else {
					debug-match( $_ ) if $*DEBUG;
					die "Unhandled case" if
						$*FACTORY-FAILURE-FATAL
				}
			}
		}
		elsif $p.Str {
			@child.append( Perl6::Bareword.from-match( $p ) );
		}
		elsif $p.Bool {
			@child.append( Perl6::Bareword.from-match( $p ) );
		}
		else {
			debug-match( $p ) if $*DEBUG;
			die "Unhandled case" if
				$*FACTORY-FAILURE-FATAL
		}
		@child;
	}

	# fatarrow
	# colonpair
	# variable
	# package_declarator
	# scope_declarator
	# routine_declarator
	# multi_declarator
	# regex_declarator
	# type_declarator
	# circumfix
	# statement_prefix
	# sigterm
	# ∞
	# lambda
	# unquote
	# ?IDENT
	# self
	# now
	# time
	# empty_set
	# rand
	# ...
	# ???
	# !!!
	# dotty
	# identifier
	# name
	# nqp::op
	# nqp::const
	# *
	# **
	# capterm
	# onlystar
	# value
	#
	method _term( Mu $p ) returns Array[Perl6::Element] {
		my Perl6::Element @child;
		given $p {
			when self.assert-hash( $_, [< circumfix >] ) {
				@child.append(
					self._circumfix( $_.hash.<circumfix> )
				);
			}
			when self.assert-hash( $_, [< methodop >] ) {
				@child.append(
					self._methodop( $_.hash.<methodop> )
				);
			}
			default {
				debug-match( $_ ) if $*DEBUG;
				die "Unhandled case" if
					$*FACTORY-FAILURE-FATAL
			}
		}
		@child;
	}

	method _termalt( Mu $p ) returns Array[Perl6::Element] {
		my Perl6::Element @child;
		if $p.list {
			for $p.list {
				if self.assert-hash( $_, [< termconj >] ) {
					@child.append(
						self._termconj(
							$_.hash.<termconj>
						)
					);
				}
				else {
					debug-match( $_ ) if $*DEBUG;
					die "Unhandled case" if
						$*FACTORY-FAILURE-FATAL
				}
			}
		}
		else {
			debug-match( $p ) if $*DEBUG;
			die "Unhandled case" if
				$*FACTORY-FAILURE-FATAL
		}
		@child;
	}

	method _termaltseq( Mu $p ) returns Array[Perl6::Element] {
		my Perl6::Element @child;
		given $p {
			when self.assert-hash( $_, [< termconjseq >] ) {
				@child.append(
					self._termconjseq(
						$_.hash.<termconjseq>
					)
				);
			}
			default {
				debug-match( $_ ) if $*DEBUG;
				die "Unhandled case" if
					$*FACTORY-FAILURE-FATAL
			}
		}
		@child;
	}

	method _termconj( Mu $p ) returns Array[Perl6::Element] {
		my Perl6::Element @child;
		if $p.list {
			for $p.list {
				if self.assert-hash( $_, [< termish >] ) {
					@child.append(
						self._termish(
							$_.hash.<termish>
						)
					);
					my Str $x = $_.orig.Str.substr(
						$_.hash.<termish>.to
					);
					if $x ~~ m{ ^ \s* ('|') } {
						my Int $left-margin = $0.from;
						@child.append(
							Perl6::Operator::Infix.from-int(
								$left-margin + $_.hash.<termish>.to,
								$0.Str

							)
						);
					}
				}
				else {
					debug-match( $_ ) if $*DEBUG;
					die "Unhandled case" if
						$*FACTORY-FAILURE-FATAL
				}
			}
		}
		else {
			debug-match( $p ) if $*DEBUG;
			die "Unhandled case" if
				$*FACTORY-FAILURE-FATAL
		}
		@child;
	}

	method _termconjseq( Mu $p ) returns Array[Perl6::Element] {
		my Perl6::Element @child;
		if $p.list {
			for $p.list {
				if self.assert-hash( $_, [< termalt >] ) {
					@child.append(
						self._termalt(
							$_.hash.<termalt>
						)
					);
				}
				else {
					debug-match( $_ ) if $*DEBUG;
					die "Unhandled case" if
						$*FACTORY-FAILURE-FATAL
				}
			}
		}
		elsif self.assert-hash( $p, [< termalt >] ) {
			@child.append( self._termalt( $p.hash.<termalt> ) );
		}
		elsif $p.Str {
			# XXX
			my Str $str = $p.Str;
			$str ~~ s{ \s+ $ } = '';
			@child.append(
				Perl6::Bareword.from-int( $p.from, $str )
			);
		}
		else {
			debug-match( $p ) if $*DEBUG;
			die "Unhandled case" if
				$*FACTORY-FAILURE-FATAL
		}
		@child;
	}

	method _term_init( Mu $p ) returns Array[Perl6::Element] {
		my Perl6::Element @child;
		given $p {
			default {
				debug-match( $_ ) if $*DEBUG;
				die "Unhandled case" if
					$*FACTORY-FAILURE-FATAL
			}
		}
		@child;
	}

	method _termish( Mu $p ) returns Array[Perl6::Element] {
		my Perl6::Element @child;
		if $p.list {
			for $p.list {
				if self.assert-hash( $_, [< noun >] ) {
					@child.append(
						self._noun( $_.hash.<noun> )
					);
				}
				else {
					debug-match( $_ ) if $*DEBUG;
					die "Unhandled case" if
						$*FACTORY-FAILURE-FATAL
				}
			}
		}
		elsif self.assert-hash( $p, [< sym term >] ) {
			@child.append( self._sym( $p.hash.<sym> ) );
			@child.append( self._term( $p.hash.<term> ) );
		}
		elsif self.assert-hash( $p, [< noun >] ) {
			@child.append( self._noun( $p.hash.<noun> ) );
		}
		else {
			debug-match( $p ) if $*DEBUG;
			die "Unhandled case" if
				$*FACTORY-FAILURE-FATAL
		}
		@child;
	}

	method _termseq( Mu $p ) returns Array[Perl6::Element] {
		my Perl6::Element @child;
		given $p {
			when self.assert-hash( $_, [< termaltseq >] ) {
				@child.append(
					self._termaltseq( $_.hash.<termaltseq> )
				);
			}
			default {
				debug-match( $_ ) if $*DEBUG;
				die "Unhandled case" if
					$*FACTORY-FAILURE-FATAL
			}
		}
		@child;
	}

	method _trait( Mu $p ) returns Array[Perl6::Element] {
		my Perl6::Element @child;
		if $p.list {
			for $p.list {
				if self.assert-hash( $_, [< trait_mod >] ) {
					@child.append(
						self._trait_mod(
							$_.hash.<trait_mod>
						)
					);
				}
				else {
					debug-match( $_ ) if $*DEBUG;
					die "Unhandled case" if
						$*FACTORY-FAILURE-FATAL
				}
			}
		}
		else {
			debug-match( $p ) if $*DEBUG;
			die "Unhandled case" if
				$*FACTORY-FAILURE-FATAL
		}
		@child;
	}

	# is
	# hides
	# does
	# will
	# of
	# returns
	# handles
	#
	method _trait_mod( Mu $p ) returns Array[Perl6::Element] {
		my Perl6::Element @child;
		given $p {
			when self.assert-hash( $_,
					[< sym longname circumfix >] ) {
				@child.append( self._sym( $_.hash.<sym> ) );
				@child.append(
					self._longname( $_.hash.<longname> )
				);
				@child.append(
					self._circumfix( $_.hash.<circumfix> )
				);
			}
			when self.assert-hash( $_,
					[< sym longname >],
					[< circumfix >] ) {
				@child.append( self._sym( $_.hash.<sym> ) );
				@child.append(
					self._longname( $_.hash.<longname> )
				);
			}
			when self.assert-hash( $_, [< sym term >] ) {
				@child.append( self._sym( $_.hash.<sym> ) );
				@child.append( self._term( $_.hash.<term> ) );
			}
			when self.assert-hash( $_, [< sym typename >] ) {
				@child.append( self._sym( $_.hash.<sym> ) );
				@child.append(
					self._typename( $_.hash.<typename> )
				);
			}
			default {
				debug-match( $_ ) if $*DEBUG;
				die "Unhandled case" if
					$*FACTORY-FAILURE-FATAL
			}
		}
		@child;
	}

#	method _twigil( Mu $p ) {
#		my Perl6::Element @child;
#		given $p {
#			default {
#				debug-match( $_ ) if $*DEBUG;
#				die "Unhandled case" if
#					$*FACTORY-FAILURE-FATAL
#			}
#		}
#		@child;
#	}

	method _type_constraint( Mu $p ) returns Array[Perl6::Element] {
		my Perl6::Element @child;
		if $p.list {
			for $p.list {
				if self.assert-hash( $_, [< typename >] ) {
					@child.append(
						self._typename(
							$_.hash.<typename>
						)
					);
				}
				elsif self.assert-hash( $_, [< value >] ) {
					@child.append(
						self._value( $_.hash.<value> )
					);
				}
				else {
					debug-match( $_ ) if $*DEBUG;
					die "Unhandled case" if
						$*FACTORY-FAILURE-FATAL
				}
			}
		}
		elsif self.assert-hash( $p, [< value >] ) {
			self._value( $p.hash.<value> );
		}
		elsif self.assert-hash( $p, [< typename >] ) {
			self._typename( $p.hash.<typename> );
		}
		else {
			debug-match( $p ) if $*DEBUG;
			die "Unhandled case" if
				$*FACTORY-FAILURE-FATAL
		}
		@child;
	}

	# enum
	# subset
	# constant
	#
	method _type_declarator( Mu $p ) returns Array[Perl6::Element] {
		my Perl6::Element @child;
		if self.assert-hash( $p,
				[< sym initializer variable >], [< trait >] ) {
			@child.append( self._sym( $p.hash.<sym> ) );
			@child.append( self._variable( $p.hash.<variable> ) );
			@child.append(
				self._initializer( $p.hash.<initializer> )
			);
		}
		elsif self.assert-hash( $p,
				[< sym defterm initializer >], [< trait >] ) {
			@child.append( self._sym( $p.hash.<sym> ) );
			@child.append( self._defterm( $p.hash.<defterm> ) );
			@child.append(
				self._initializer( $p.hash.<initializer> )
			);
		}
		elsif self.assert-hash( $p,
				[< sym longname term >], [< trait >] ) {
			@child.append( self._sym( $p.hash.<sym> ) );
			@child.append( self._longname( $p.hash.<longname> ) );
			@child.append( self._term( $p.hash.<term> ) );
		}
		elsif self.assert-hash( $p, [< sym longname trait >] ) {
			@child.append( self._sym( $p.hash.<sym> ) );
			@child.append( self._longname( $p.hash.<longname> ) );
			@child.append( self._trait( $p.hash.<trait> ) );
		}
		elsif self.assert-hash( $p, [< sym longname >], [< trait >] ) {
			@child.append( self._sym( $p.hash.<sym> ) );
			@child.append( self._longname( $p.hash.<longname> ) );
		}
		else {
			debug-match( $p ) if $*DEBUG;
			die "Unhandled case" if
				$*FACTORY-FAILURE-FATAL
		}
		@child;
	}

	method _typename( Mu $p ) returns Array[Perl6::Element] {
		my Perl6::Element @child;
		if $p.list {
			for $p.list {
				if self.assert-hash( $_,
						[< longname colonpairs >],
						[< colonpair >] ) {
					# XXX Can probably be narrowed
					@child.append(
						Perl6::Bareword.from-match( $_ )
					);
				}
				elsif self.assert-hash( $_,
						[< longname >],
						[< colonpairs >] ) {
					# XXX Can probably be narrowed
					@child.append(
						Perl6::Bareword.from-match( $_ )
					);
				}
				else {
					debug-match( $_ ) if $*DEBUG;
					die "Unhandled case" if
						$*FACTORY-FAILURE-FATAL
				}
			}
		}
		elsif self.assert-hash( $p, [< longname colonpairs >] ) {
			@child.append( self._longname( $p.hash.<longname> ) );
		}
		elsif self.assert-hash( $p, [< longname >],
				[< colonpairs colonpair >] ) {
			@child.append( self._longname( $p.hash.<longname> ) );
		}
		elsif self.assert-hash( $p, [< longname >], [< colonpair >] ) {
			@child.append( self._longname( $p.hash.<longname> ) );
		}
		else {
			debug-match( $p ) if $*DEBUG;
			die "Unhandled case" if
				$*FACTORY-FAILURE-FATAL
		}
		@child;
	}

	method _val( Mu $p ) returns Array[Perl6::Element] {
		my Perl6::Element @child;
		given $p {
			when self.assert-hash( $_,
					[< postcircumfix OPER >],
					[< postfix_prefix_meta_operator >] ) {
				@child.append( self._EXPR( $_.list.[0] ) );
				if $_.Str ~~ m{ ^ ('.') } {
					@child.append(
						Perl6::Operator::Infix.from-int(
							$_.from,
							$0.Str
						)
					);
				}
				@child.append(
					self._postcircumfix(
						$_.hash.<postcircumfix>
					)
				);
			}
			when self.assert-hash( $p,
					[< prefix OPER >],
					[< prefix_postfix_meta_operator >] ) {
				@child.append(
					self._prefix( $_.hash.<prefix> )
				);
				@child.append( self._EXPR( $_.list.[0] ) );
			}
			when self.assert-hash( $_, [< infix OPER >] ) {
				if $_.hash.<infix>.Str ~~ m{ ('??') } {
					@child.append(
						self._value(
							$_.list.[0].hash.<value>
						)
					);
					@child.append(
						Perl6::Operator::Infix.from-sample(
							$_.hash.<infix>,
							$0.Str
						)
					);
					@child.append(
						self._value(
							$_.list.[1].hash.<value>
						)
					);
					@child.append(
						Perl6::Operator::Infix.from-sample(
							$_.hash.<infix>,
							BANG-BANG
						)
					);
					@child.append(
						self._value(
							$_.list.[2].hash.<value>
						)
					);
				}
				else {
					@child.append(
						self._value(
							$_.list.[0].hash.<value>
						)
					);
					@child.append(
						self._infix( $_.hash.<infix> )
					);
					@child.append(
						self._value(
							$_.list.[1].hash.<value>
						)
					);
				}
			}
			when self.assert-hash( $_, [< longname args >] ) {
				if $_.hash.<args> and
				   $_.hash.<args>.hash.<semiarglist> {
					@child.append(
						self._longname(
							$_.hash.<longname>
						)
					);
					@child.append(
						self._args( $_.hash.<args> )
					);
				}
				else {
					@child.append(
						self._longname(
							$_.hash.<longname>
						)
					);
					if $_.hash.<args>.hash.keys and
					   $_.hash.<args>.Str ~~ m{ \S } {
						@child.append(
							self._args(
								$_.hash.<args>
							)
						);
					}
				}
			}
			when self.assert-hash( $_, [< value >] ) {
				@child.append( self._value( $_.hash.<value> ) );
			}
			default {
				debug-match( $_ ) if $*DEBUG;
				die "Unhandled case" if
					$*FACTORY-FAILURE-FATAL
			}
		}
		@child;
	}

#	method _VALUE( Mu $p ) returns Array[Perl6::Element] {
#		my Perl6::Element @child;
#		given $p {
#			default {
#				debug-match( $_ ) if $*DEBUG;
#				die "Unhandled case" if
#					$*FACTORY-FAILURE-FATAL
#			}
#		}
#		@child;
#	}

	# quote
	# number
	# version
	#
	method _value( Mu $p ) returns Array[Perl6::Element] {
		my Perl6::Element @child;
		given $p {
			when self.assert-hash( $_, [< number >] ) {
				@child.append(
					self._number( $_.hash.<number> )
				);
			}
			when self.assert-hash( $_, [< quote >] ) {
				@child.append(
					self._quote( $_.hash.<quote> )
				);
			}
			default {
				debug-match( $_ ) if $*DEBUG;
				die "Unhandled case" if
					$*FACTORY-FAILURE-FATAL
			};
		}
		@child;
	}

	method __Variable( Mu $p, Mu $name ) returns Perl6::Element {
		my Str $sigil	= $p.hash.<sigil>.Str;
		my Str $twigil	= $p.hash.<twigil> ??
				  $p.hash.<twigil>.Str !! '';
		my Str $desigilname = $name ?? $name.Str !! '';
		my Str $content = $p.hash.<sigil> ~ $twigil ~ $desigilname;

		%sigil-map{$sigil ~ $twigil}.from-int( $p.from, $content );
	}

	method _var( Mu $p ) returns Array[Perl6::Element] {
		my Perl6::Element @child;
		given $p {
			when self.assert-hash( $_,
					[< twigil sigil desigilname >] ) {
				@child.append(
					self.__Variable(
						$_, $_.hash.<desigilname>
					)
				);
			}
			when self.assert-hash( $_, [< sigil desigilname >] ) {
				@child.append(
					self.__Variable(
						$_, $_.hash.<desigilname>
					)
				);
			}
			default {
				debug-match( $_ ) if $*DEBUG;
				die "Unhandled case" if
					$*FACTORY-FAILURE-FATAL
			}
		}
		@child;
	}

	method _variable_declarator( Mu $p ) returns Array[Perl6::Element] {
		my Perl6::Element @child;
		given $p {
			when self.assert-hash( $_,
					[< semilist variable shape >],
					[< postcircumfix signature trait
					   post_constraint >] ) {
				@child.append(
					self._semilist( $_.hash.<semilist> )
				);
				@child.append(
					self._variable( $_.hash.<variable> )
				);
				# XXX Need to restore shape?
			}
			when self.assert-hash( $_,
					[< variable post_constraint >],
					[< semilist postcircumfix
					   signature trait >] ) {
				@child.append(
					self._variable( $_.hash.<variable> )
				);
				@child.append(
					self._post_constraint(
						$_.hash.<post_constraint>
					)
				);
			}
			when self.assert-hash( $_,
					[< variable trait >],
					[< semilist postcircumfix signature
					   post_constraint >] ) {
				@child.append(
					self._variable( $_.hash.<variable> )
				);
				@child.append( self._trait( $_.hash.<trait> ) );
			}
			when self.assert-hash( $_,
					[< variable >],
					[< semilist postcircumfix signature
					   trait post_constraint >] ) {
				@child.append(
					self._variable( $_.hash.<variable> )
				);
			}
			default {
				debug-match( $_ ) if $*DEBUG;
				die "Unhandled case" if
					$*FACTORY-FAILURE-FATAL
			}
		}
		@child;
	}

	method _variable( Mu $p ) returns Array[Perl6::Element] {
		my Perl6::Element @child;
		if self.assert-hash( $p, [< contextualizer >] ) {
			@child.append(
				self._contextualizer( $p.hash.<contextualizer> )
			);
		}
		else {
			@child.append(
				self.__Variable( $p, $p.hash.<desigilname> )
			);
		}
		@child;
	}

	method _version( Mu $p ) returns Array[Perl6::Element] {
		my Perl6::Element @child;
		given $p {
			when self.assert-hash( $_, [< vnum vstr >] ) {
				@child.append( self._vstr( $_.hash.<vstr> ) );
			}
			default {
				debug-match( $_ ) if $*DEBUG;
				die "Unhandled case" if
					$*FACTORY-FAILURE-FATAL
			}
		}
		@child;
	}

	method _vstr( Mu $p ) returns Perl6::Element {
		Perl6::Bareword.from-int(
			$p.from - VERSION-STR.chars,
			VERSION-STR ~ $p.Str
		)
	}

#	method _vnum( Mu $p ) returns Array[Perl6::Element] {
#		my Perl6::Element @child;
#		if $p.list {
#			for $p.list {
#				if $p.Int {
#					@child.append(
#						Perl6::Number.from-match( $p )
#					)
#				}
#				else {
#					debug-match( $_ ) if $*DEBUG;
#					die "Unhandled case" if
#						$*FACTORY-FAILURE-FATAL
#				}
#			}
#		}
#		else {
#			debug-match( $p ) if $*DEBUG;
#			die "Unhandled case" if
#				$*FACTORY-FAILURE-FATAL
#		}
#		@child;
#	}

	method _wu( Mu $p ) returns Perl6::Element {
		Perl6::Bareword.from-match( $p )
	}

	method _xblock( Mu $p ) returns Array[Perl6::Element] {
		my Perl6::Element @child;
		if $p.list {
			for $p.list {
				if self.assert-hash( $_, [< EXPR pblock >] ) {
					my Str $x = $_.Str.substr(
						0, $_.hash.<EXPR>.from
					);
					if $x ~~ m{ << (elsif) >> } {
						@child.append(
							Perl6::Bareword.from-int(
								$_.from +
									$0.from,
								$0.Str
							)
						);
					}
					@child.append(
						self._EXPR( $_.hash.<EXPR> )
					);
					@child.append(
						self._pblock(
							$_.hash.<pblock>
						)
					);
				}
				else {
					debug-match( $_ ) if $*DEBUG;
					die "Unhandled case" if
						$*FACTORY-FAILURE-FATAL
				}
			}
		}
		elsif self.assert-hash( $p, [< EXPR pblock >] ) {
			@child.append( self._EXPR( $p.hash.<EXPR> ) );
			@child.append( self._pblock( $p.hash.<pblock> ) );
		}
		elsif self.assert-hash( $p, [< blockoid >] ) {
			@child.append( self._blockoid( $p.hash.<blockoid> ) );
		}
		else {
			debug-match( $p ) if $*DEBUG;
			die "Unhandled case" if
				$*FACTORY-FAILURE-FATAL
		}
		@child;
	}
}<|MERGE_RESOLUTION|>--- conflicted
+++ resolved
@@ -297,6 +297,37 @@
 		)
 	}
 
+	method from-outer-match( Mu $p, @child ) returns Perl6::Element {
+		my Perl6::Element @_child;
+		my $x = $p.orig.substr( 0, $p.from );
+		$x ~~ m{ (.) ( \s* ) $ };
+		my $left-edge = $0.Str;
+		my $left-margin = $1.Str.chars;
+		$x = $p.orig.substr( $p.to );
+		$x ~~ m{ ^ ( \s* ) (.) };
+		my $right-edge = $1.Str;
+		my $right-margin = $0.Str.chars;
+		@_child.append(
+			Perl6::Balanced::Enter.from-int(
+				$p.from - $left-margin - $left-edge.chars,
+				$left-edge
+			)
+		);
+		@_child.append( @child );
+		@_child.append(
+			Perl6::Balanced::Exit.from-int(
+				$p.to + $right-margin,
+				$right-edge
+			)
+		);
+		self.bless(
+			:factory-line-number( callframe(1).line ),
+			:from( $p.from - $left-margin - $left-edge.chars ),
+			:to( $p.to + $right-margin + $right-edge.chars ),
+			:child( @_child )
+		)
+	}
+
 	method from-int( Int $from, Str $str, @child ) returns Perl6::Element {
 		my Perl6::Element @_child;
 		$str ~~ m{ ^ (.) .* (.) $ };
@@ -336,6 +367,7 @@
 }
 class Perl6::Operator::Hyper does Branching {
 	also is Perl6::Operator;
+	also does MatchingBalanced;
 }
 class Perl6::Operator::Prefix does Token {
 	also is Perl6::Operator;
@@ -1591,26 +1623,12 @@
 					[< trait >] ) {
 				my Perl6::Element @_child;
 				@_child.append(
-					Perl6::Balanced::Enter.from-int(
-						$_.hash.<signature>.from -
-						PAREN-OPEN.chars,
-						PAREN-OPEN
-					)
-				);
-				@_child.append(
 					self._signature( $_.hash.<signature> )
 				);
-				@_child.append(
-					Perl6::Balanced::Exit.from-int(
-						$_.hash.<signature>.to,
-						PAREN-CLOSE
-					)
-				);
-				@child.append(
-					Perl6::Operator::Circumfix.new(
-						:from( @_child[0].from ),
-						:to( @_child[*-1].to ),
-						:child( @_child )
+				@child.append(
+					Perl6::Operator::Circumfix.from-outer-match(
+						$_.hash.<signature>,
+						@_child
 					)
 				);
 				@child.append(
@@ -2182,17 +2200,10 @@
 				[< dotty OPER >],
 				[< postfix_prefix_meta_operator >] ) {
 			@child.append( self._EXPR( $p.list.[0] ) );
-<<<<<<< HEAD
 			if $p.Str ~~ m{ ( '>>' ) } {
 				@child.append(
 					Perl6::Operator::Prefix.from-int(
 						$p.from, $0.Str
-=======
-			if $p.Str ~~ m{ ^ ('>>') } {
-				@child.append(
-					Perl6::Operator::Prefix.from-int(
-						$0.str
->>>>>>> f6f16fe9
 					)
 				);
 			}
@@ -2261,11 +2272,7 @@
 		elsif self.assert-hash( $p, [< infix OPER >] ) {
 			my Int $end = $p.list.elems - 1;
 			my Str $infix-str = $p.hash.<infix>.Str;
-<<<<<<< HEAD
-			if $infix-str ~~ m{ ( '??' ) } {
-=======
 			if $infix-str ~~ m{ ('??') } {
->>>>>>> f6f16fe9
 				@child.append( self._EXPR( $p.list.[0] ) );
 				@child.append(
 					Perl6::Operator::Infix.from-sample(
@@ -2308,37 +2315,14 @@
 		elsif self.assert-hash( $p, [< args op >] ) {
 			my Perl6::Element @_child;
 			@_child.append(
-				Perl6::Balanced::Enter.from-int(
-					$p.hash.<op>.from - REDUCE-OPEN.chars,
-					REDUCE-OPEN
-				)
-			);
-			# XXX Should be derived from self._op?
-			@_child.append(
 				Perl6::Operator::Prefix.from-match(
 					$p.hash.<op>
 				)
 			);
-			@_child.append(
-				Perl6::Balanced::Exit.from-int(
-					$p.hash.<op>.to,
-					REDUCE-CLOSE
-				)
-			);
 			@child.append(
-				Perl6::Operator::Hyper.new(
-					:factory-line-number(
-						callframe(1).line
-					),
-					:from(
-						$p.hash.<op>.from -
-						REDUCE-OPEN.chars
-					),
-					:to(
-						$p.hash.<op>.to +
-						 REDUCE-CLOSE.chars
-					),
-					:child( @_child )
+				Perl6::Operator::Hyper.from-outer-match(
+					$p.hash.<op>,
+					@_child
 				)
 			);
 			@child.append( self._args( $p.hash.<args> ) );
@@ -4556,43 +4540,14 @@
 				[< deflongname nibble >],
 				[< signature trait >] ) {
 			my Perl6::Element @_child;
+			@_child.append( self._nibble( $p.hash.<nibble> ) );
 			@child.append(
 				self._deflongname( $p.hash.<deflongname> )
 			);
-			my Int $left-margin = $p.from;
-			my Int $right-margin = $p.to;
-			$left-margin += $p.hash.<deflongname>.Str.chars;
-			my Str $x = $p.Str.substr(
-				$p.hash.<deflongname>.to - $p.from
-			);
-			if $x ~~ m{ ^ ( \s+ ) } {
-				$left-margin += $0.Str.chars;
-			}
-			if $p.Str ~~ m{ ( \s+ ) $ } {
-				$right-margin -= $0.Str.chars;
-			}
-
-			@_child.append(
-				Perl6::Balanced::Enter.from-int(
-					$left-margin,
-					BRACE-OPEN
-				)
-			);
-			@_child.append( self._nibble( $p.hash.<nibble> ) );
-			@_child.append(
-				Perl6::Balanced::Exit.from-int(
-					$right-margin - 1,
-					BRACE-CLOSE
-				)
-			);
 			@child.append(
-				Perl6::Block.new(
-					:factory-line-number(
-						callframe(1).line
-					),
-					:from( @_child[0].from ),
-					:to( @_child[*-1].to ),
-					:child( @_child )
+				Perl6::Block.from-outer-match(
+					$p.hash.<nibble>,
+					@_child
 				)
 			);
 		}
